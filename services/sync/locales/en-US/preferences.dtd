--- conflicted
+++ resolved
@@ -20,16 +20,10 @@
 <!ENTITY syncNowButton.label                "Sync Now">
 <!ENTITY syncItemsList.label                "Synchronize these items:">
 <!ENTITY bookmarksCheckbox.label            "Bookmarks">
-<<<<<<< HEAD
 <!ENTITY historyCheckbox.label              "History">
 <!ENTITY cookiesCheckbox.label              "Cookies">
 <!ENTITY passwordsCheckbox.label            "Saved Passwords">
-=======
-<!ENTITY historyCheckbox.label              "Browsing History">
-<!ENTITY cookiesCheckbox.label              "Cookies (Not recommended)">
-<!ENTITY passwordsCheckbox.label            "Passwords">
-<!ENTITY formsCheckbox.label                "Form Data">
->>>>>>> 7daaa106
+<!ENTITY formsCheckbox.label                "Saved Form Data">
 
 <!ENTITY addonsGroupbox.description         "This is where you will find, install, and manage Weave add-ons.">
 
