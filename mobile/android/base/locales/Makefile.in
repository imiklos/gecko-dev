--- conflicted
+++ resolved
@@ -69,15 +69,9 @@
 	  -DBOOKMARKSPATH='$(BOOKMARKSPATH)' \
 	  -DBRANDPATH='$(BRANDPATH)' \
 	  -DMOZ_ANDROID_SHARED_ACCOUNT_TYPE=$(MOZ_ANDROID_SHARED_ACCOUNT_TYPE) \
-<<<<<<< HEAD
 	  -DMOZ_ANDROID_SHARED_FXACCOUNT_TYPE=$(MOZ_ANDROID_SHARED_FXACCOUNT_TYPE) \
-	  -DMOZ_APP_DISPLAYNAME="@MOZ_APP_DISPLAYNAME@" \
-	  -DSTRINGSPATH="$(STRINGSPATH)" \
-	  -DSYNCSTRINGSPATH="$(SYNCSTRINGSPATH)" \
-=======
 	  -DMOZ_APP_DISPLAYNAME='@MOZ_APP_DISPLAYNAME@' \
 	  -DSTRINGSPATH='$(STRINGSPATH)' \
 	  -DSYNCSTRINGSPATH='$(SYNCSTRINGSPATH)' \
->>>>>>> f88ec242
       $< \
 	  -o $@)