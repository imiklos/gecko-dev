--- conflicted
+++ resolved
@@ -186,11 +186,20 @@
         SynchronouslyClose();
     }
 
-<<<<<<< HEAD
-    return NotifyChannelClosed();
-=======
     NotifyChannelClosed();
->>>>>>> 316ce754
+}
+
+void 
+AsyncChannel::SynchronouslyClose()
+{
+    AssertWorkerThread();
+    mMutex.AssertCurrentThreadOwns();
+
+    mIOLoop->PostTask(
+        FROM_HERE, NewRunnableMethod(this, &AsyncChannel::OnCloseChannel));
+
+    while (ChannelClosed != mChannelState)
+        mCvar.Wait();
 }
 
 void 
