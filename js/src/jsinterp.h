/* -*- Mode: C; tab-width: 8; indent-tabs-mode: nil; c-basic-offset: 4 -*-
 * vim: set ts=4 sw=4 et tw=78:
 *
 * ***** BEGIN LICENSE BLOCK *****
 * Version: MPL 1.1/GPL 2.0/LGPL 2.1
 *
 * The contents of this file are subject to the Mozilla Public License Version
 * 1.1 (the "License"); you may not use this file except in compliance with
 * the License. You may obtain a copy of the License at
 * http://www.mozilla.org/MPL/
 *
 * Software distributed under the License is distributed on an "AS IS" basis,
 * WITHOUT WARRANTY OF ANY KIND, either express or implied. See the License
 * for the specific language governing rights and limitations under the
 * License.
 *
 * The Original Code is Mozilla Communicator client code, released
 * March 31, 1998.
 *
 * The Initial Developer of the Original Code is
 * Netscape Communications Corporation.
 * Portions created by the Initial Developer are Copyright (C) 1998
 * the Initial Developer. All Rights Reserved.
 *
 * Contributor(s):
 *
 * Alternatively, the contents of this file may be used under the terms of
 * either of the GNU General Public License Version 2 or later (the "GPL"),
 * or the GNU Lesser General Public License Version 2.1 or later (the "LGPL"),
 * in which case the provisions of the GPL or the LGPL are applicable instead
 * of those above. If you wish to allow use of your version of this file only
 * under the terms of either the GPL or the LGPL, and not to allow others to
 * use your version of this file under the terms of the MPL, indicate your
 * decision by deleting the provisions above and replace them with the notice
 * and other provisions required by the GPL or the LGPL. If you do not delete
 * the provisions above, a recipient may use your version of this file under
 * the terms of any one of the MPL, the GPL or the LGPL.
 *
 * ***** END LICENSE BLOCK ***** */

#ifndef jsinterp_h___
#define jsinterp_h___
/*
 * JS interpreter interface.
 */
#include "jsprvtd.h"
#include "jspubtd.h"
#include "jsfun.h"
#include "jsopcode.h"
#include "jsscript.h"

typedef struct JSFrameRegs {
    jsbytecode      *pc;            /* program counter */
    js::Value       *sp;            /* stack pointer */
} JSFrameRegs;

/* JS stack frame flags. */
<<<<<<< HEAD
#define JSFRAME_CONSTRUCTING        0x01 /* frame is for a constructor invocation */
#define JSFRAME_COMPUTED_THIS       0x02 /* frame.thisv was computed already and
                                            JSVAL_IS_OBJECT(thisv) */
#define JSFRAME_ASSIGNING           0x04 /* a complex (not simplex JOF_ASSIGNING) op
                                            is currently assigning to a property */
#define JSFRAME_DEBUGGER            0x08 /* frame for JS_EvaluateInStackFrame */
#define JSFRAME_EVAL                0x10 /* frame for obj_eval */
#define JSFRAME_FLOATING_GENERATOR  0x20 /* frame copy stored in a generator obj */
#define JSFRAME_YIELDING            0x40 /* js_Interpret dispatched JSOP_YIELD */
#define JSFRAME_ITERATOR            0x80 /* trying to get an iterator for for-in */
#define JSFRAME_GENERATOR          0x200 /* frame belongs to generator-iterator */
#define JSFRAME_OVERRIDE_ARGS      0x400 /* overridden arguments local variable */

#define JSFRAME_SPECIAL       (JSFRAME_DEBUGGER | JSFRAME_EVAL)
=======
enum JSFrameFlags {
    JSFRAME_CONSTRUCTING       =  0x01, /* frame is for a constructor invocation */
    JSFRAME_COMPUTED_THIS      =  0x02, /* frame.thisv was computed already and
                                      ,    JSVAL_IS_OBJECT(thisv) */
    JSFRAME_ASSIGNING          =  0x04, /* a complex (not simplex JOF_ASSIGNING) op
                                      ,    is currently assigning to a property */
    JSFRAME_DEBUGGER           =  0x08, /* frame for JS_EvaluateInStackFrame */
    JSFRAME_EVAL               =  0x10, /* frame for obj_eval */
    JSFRAME_FLOATING_GENERATOR =  0x20, /* frame copy stored in a generator obj */
    JSFRAME_YIELDING           =  0x40, /* js_Interpret dispatched JSOP_YIELD */
    JSFRAME_ITERATOR           =  0x80, /* trying to get an iterator for for-in */
    JSFRAME_GENERATOR          = 0x200, /* frame belongs to generator-iterator */
    JSFRAME_OVERRIDE_ARGS      = 0x400, /* overridden arguments local variable */

    JSFRAME_SPECIAL            = JSFRAME_DEBUGGER | JSFRAME_EVAL
};
>>>>>>> 3b2aaa18

/*
 * JS stack frame, may be allocated on the C stack by native callers.  Always
 * allocated on cx->stackPool for calls from the interpreter to an interpreted
 * function.
 *
 * NB: This struct is manually initialized in jsinterp.c and jsiter.c.  If you
 * add new members, update both files.
 */
struct JSStackFrame
{
<<<<<<< HEAD
    /* N.B. alignment (TODO: remove these members) */
    js::Value           thisv;          /* "this" pointer if in method */
    js::Value           rval;           /* function return value */

    jsbytecode          *imacpc;        /* null or interpreter macro call pc */
    JSObject            *callobj;       /* lazily created Call object */
    JSObject            *argsobj;       /* lazily created arguments object */
    JSScript            *script;        /* script being interpreted */
    JSFunction          *fun;           /* function being called or null */
    uintN               argc;           /* actual argument count */
    js::Value           *argv;          /* base of argument stack slots */
=======
    jsbytecode          *imacpc;        /* null or interpreter macro call pc */
    JSObject            *callobj;       /* lazily created Call object */
    jsval               argsobj;        /* lazily created arguments object, must be
                                           JSVAL_OBJECT */
    JSScript            *script;        /* script being interpreted */
    JSFunction          *fun;           /* function being called or null */
    jsval               thisv;          /* "this" pointer if in method */
    uintN               argc;           /* actual argument count */
    jsval               *argv;          /* base of argument stack slots */
    jsval               rval;           /* function return value */
>>>>>>> 3b2aaa18
    void                *annotation;    /* used by Java security */

    /* Maintained by StackSpace operations */
    JSStackFrame        *down;          /* previous frame, part of
                                           stack layout invariant */
    jsbytecode          *savedPC;       /* only valid if cx->fp != this */
#ifdef DEBUG
    static jsbytecode *const sInvalidPC;
#endif

    /*
     * We can't determine in advance which local variables can live on
     * the stack and be freed when their dynamic scope ends, and which
     * will be closed over and need to live in the heap.  So we place
     * variables on the stack initially, note when they are closed
     * over, and copy those that are out to the heap when we leave
     * their dynamic scope.
     *
     * The bytecode compiler produces a tree of block objects
     * accompanying each JSScript representing those lexical blocks in
     * the script that have let-bound variables associated with them.
     * These block objects are never modified, and never become part
     * of any function's scope chain.  Their parent slots point to the
     * innermost block that encloses them, or are NULL in the
     * outermost blocks within a function or in eval or global code.
     *
     * When we are in the static scope of such a block, blockChain
     * points to its compiler-allocated block object; otherwise, it is
     * NULL.
     *
     * scopeChain is the current scope chain, including 'call' and
     * 'block' objects for those function calls and lexical blocks
     * whose static scope we are currently executing in, and 'with'
     * objects for with statements; the chain is typically terminated
     * by a global object.  However, as an optimization, the young end
     * of the chain omits block objects we have not yet cloned.  To
     * create a closure, we clone the missing blocks from blockChain
     * (which is always current), place them at the head of
     * scopeChain, and use that for the closure's scope chain.  If we
     * never close over a lexical block, we never place a mutable
     * clone of it on scopeChain.
     *
     * This lazy cloning is implemented in js_GetScopeChain, which is
     * also used in some other cases --- entering 'with' blocks, for
     * example.
     */
    JSObject        *scopeChain;
    JSObject        *blockChain;

    uint32          flags;          /* frame flags -- see below */
    JSStackFrame    *displaySave;   /* previous value of display entry for
                                       script->staticLevel */

    /* Members only needed for inline calls. */
    void            *hookData;      /* debugger call hook data */
    JSVersion       callerVersion;  /* dynamic version of calling script */

    void putActivationObjects(JSContext *cx) {
        /*
         * The order of calls here is important as js_PutCallObject needs to
         * access argsobj.
         */
        if (callobj) {
            js_PutCallObject(cx, this);
            JS_ASSERT(!argsobj);
        } else if (argsobj) {
            js_PutArgsObject(cx, this);
        }
    }

    /* Get the frame's current bytecode, assuming |this| is in |cx|. */
    jsbytecode *pc(JSContext *cx) const;

<<<<<<< HEAD
    js::Value *argEnd() const {
        return (js::Value *)this;
=======
    jsval *argEnd() const {
        return (jsval *)this;
    }

    jsval *slots() const {
        return (jsval *)(this + 1);
    }

    jsval calleeValue() {
        JS_ASSERT(argv);
        return argv[-2];
>>>>>>> 3b2aaa18
    }

    js::Value *slots() const {
        return (js::Value *)(this + 1);
    }

    js::Value *base() const {
        return slots() + script->nfixed;
    }

    const js::Value &calleeValue() {
        JS_ASSERT(argv);
        return argv[-2];
    }

    JSObject *callee() {
        return argv ? &argv[-2].asObject() : NULL;
    }

    /*
     * Get the object associated with the Execution Context's
     * VariableEnvironment (ES5 10.3). The given CallStack must contain this
     * stack frame.
     */
    JSObject *varobj(js::CallStack *cs) const;

    /* Short for: varobj(cx->activeCallStack()). */
    JSObject *varobj(JSContext *cx) const;
<<<<<<< HEAD

    inline js::ObjPtr getThisObject(JSContext *cx);

    bool isGenerator() const { return flags & JSFRAME_GENERATOR; }
    bool isFloatingGenerator() const {
        JS_ASSERT_IF(flags & JSFRAME_FLOATING_GENERATOR, isGenerator());
        return flags & JSFRAME_FLOATING_GENERATOR;
=======

    inline JSObject *getThisObject(JSContext *cx);

    bool isGenerator() const { return flags & JSFRAME_GENERATOR; }
    bool isFloatingGenerator() const {
        if (flags & JSFRAME_FLOATING_GENERATOR) {
            JS_ASSERT(isGenerator());
            return true;
        }
        return false;
>>>>>>> 3b2aaa18
    }
};

namespace js {
<<<<<<< HEAD

JS_STATIC_ASSERT(sizeof(JSStackFrame) % sizeof(Value) == 0);
static const size_t ValuesPerStackFrame = sizeof(JSStackFrame) / sizeof(Value);

} /* namespace js */
=======

static const size_t VALUES_PER_STACK_FRAME = sizeof(JSStackFrame) / sizeof(jsval);
JS_STATIC_ASSERT(sizeof(JSStackFrame) % sizeof(jsval) == 0);

}

static JS_INLINE jsval *
StackBase(JSStackFrame *fp)
{
    return fp->slots() + fp->script->nfixed;
}
>>>>>>> 3b2aaa18

static JS_INLINE uintN
GlobalVarCount(JSStackFrame *fp)
{
    JS_ASSERT(!fp->fun);
    return fp->script->nfixed;
}

/*
 * Refresh and return fp->scopeChain.  It may be stale if block scopes are
 * active but not yet reflected by objects in the scope chain.  If a block
 * scope contains a with, eval, XML filtering predicate, or similar such
 * dynamically scoped construct, then compile-time block scope at fp->blocks
 * must reflect at runtime.
 */
extern JSObject *
js_GetScopeChain(JSContext *cx, JSStackFrame *fp);

/*
 * Given a context and a vector of [callee, this, args...] for a function that
 * was specified with a JSFUN_THISP_PRIMITIVE flag, get the primitive value of
 * |this| into *thisvp. In doing so, if |this| is an object, insist it is an
 * instance of clasp and extract its private slot value to return via *thisvp.
 *
 * NB: this function loads and uses *vp before storing *thisvp, so the two may
 * alias the same Value.
 */
extern JSBool
js_GetPrimitiveThis(JSContext *cx, js::Value *vp, js::Class *clasp, js::Value *thisvp);

namespace js {

/*
 * For a call with arguments argv including argv[-1] (nominal |this|) and
 * argv[-2] (callee) replace null |this| with callee's parent, replace
 * primitive values with the equivalent wrapper objects and censor activation
 * objects as, per ECMA-262, they may not be referred to by |this|. argv[-1]
 * must not be a JSVAL_VOID.
 */
extern bool
ComputeThisFromArgv(JSContext *cx, js::Value *argv);

JS_ALWAYS_INLINE JSObject *
ComputeThisObjectFromVp(JSContext *cx, js::Value *vp)
{
    extern bool ComputeThisFromArgv(JSContext *, js::Value *);
    return ComputeThisFromArgv(cx, vp + 2) ? &vp->asObject() : NULL;
}

JS_ALWAYS_INLINE bool
ComputeThisValueFromVp(JSContext *cx, js::Value *vp, js::Value **thisvpp)
{
    extern bool ComputeThisFromArgv(JSContext *, js::Value *);
    if (ComputeThisFromArgv(cx, vp + 2)) {
        *thisvpp = vp + 1;
        return true;
    }
    return false;
}

class PrimitiveValue
{
    static const unsigned THISP_MASK       = 0x7;
    static const unsigned THISP_ARRAY_SIZE = 8;
    static const unsigned THISP_SHIFT      = 8;

    JS_STATIC_ASSERT(JSFUN_THISP_PRIMITIVE >> THISP_SHIFT == THISP_MASK);
    JS_STATIC_ASSERT(THISP_MASK == THISP_ARRAY_SIZE - 1);

    static const Value::MaskType Masks[THISP_ARRAY_SIZE];

  public:
    static bool test(JSFunction *fun, const Value &v) {
        return bool(Masks[(fun->flags >> THISP_SHIFT) & THISP_MASK] & v.mask);
    }
};

/*
 * The js::InvokeArgumentsGuard passed to js_Invoke must come from an
 * immediately-enclosing successful call to js::StackSpace::pushInvokeArgs,
 * i.e., there must have been no un-popped pushes to cx->stack(). Furthermore,
 * |args.getvp()[0]| should be the callee, |args.getvp()[1]| should be |this|,
 * and the range [args.getvp() + 2, args.getvp() + 2 + args.getArgc()) should
 * be initialized actual arguments.
 */
<<<<<<< HEAD
extern JS_REQUIRES_STACK bool
Invoke(JSContext *cx, const InvokeArgsGuard &args, uintN flags);

extern JS_REQUIRES_STACK JS_FRIEND_API(bool)
InvokeFriendAPI(JSContext *cx, const InvokeArgsGuard &args, uintN flags);
=======
extern JS_REQUIRES_STACK JS_FRIEND_API(JSBool)
js_Invoke(JSContext *cx, const js::InvokeArgsGuard &args, uintN flags);
>>>>>>> 3b2aaa18

/*
 * Consolidated js_Invoke flags simply rename certain JSFRAME_* flags, so that
 * we can share bits stored in JSStackFrame.flags and passed to:
 *
 *   js_Invoke
 *   js_InternalInvoke
 *   js_ValueToFunction
 *   js_ValueToFunctionObject
 *   js_ValueToCallableObject
 *   js_ReportIsNotFunction
 *
 * See jsfun.h for the latter four and flag renaming macros.
 */
#define JSINVOKE_CONSTRUCT      JSFRAME_CONSTRUCTING
#define JSINVOKE_ITERATOR       JSFRAME_ITERATOR

/*
 * Mask to isolate construct and iterator flags for use with jsfun.h functions.
 */
#define JSINVOKE_FUNFLAGS       (JSINVOKE_CONSTRUCT | JSINVOKE_ITERATOR)

extern bool
InternalInvoke(JSContext *cx, JSObject *obj, const Value &fval, uintN flags,
               uintN argc, const Value *argv, Value *rval);

static JS_ALWAYS_INLINE bool
InternalCall(JSContext *cx, JSObject *obj, const Value &fval, uintN argc,
             const Value *argv, Value *rval)
{
    return InternalInvoke(cx, obj, fval, 0, argc, argv, rval);
}

static JS_ALWAYS_INLINE bool
InternalConstruct(JSContext *cx, JSObject *obj, const Value &fval, uintN argc,
                  const Value *argv, Value *rval)
{
    return InternalInvoke(cx, obj, fval, JSINVOKE_CONSTRUCT, argc, argv, rval);
}

extern bool
InternalGetOrSet(JSContext *cx, JSObject *obj, jsid id, const Value &fval,
                 JSAccessMode mode, uintN argc, const Value *argv, Value *rval);

extern JS_FORCES_STACK bool
Execute(JSContext *cx, JSObject *chain, JSScript *script,
        JSStackFrame *down, uintN flags, Value *result);

<<<<<<< HEAD
extern JS_REQUIRES_STACK bool
InvokeConstructor(JSContext *cx, const InvokeArgsGuard &args,
                  JSBool clampReturn);
=======
extern JS_REQUIRES_STACK JSBool
js_InvokeConstructor(JSContext *cx, const js::InvokeArgsGuard &args, JSBool clampReturn);
>>>>>>> 3b2aaa18

extern JS_REQUIRES_STACK bool
Interpret(JSContext *cx);

#define JSPROP_INITIALIZER 0x100   /* NB: Not a valid property attribute. */

extern bool
CheckRedeclaration(JSContext *cx, JSObject *obj, jsid id, uintN attrs,
                   JSObject **objp, JSProperty **propp);

extern bool
StrictlyEqual(JSContext *cx, const Value &lval, const Value &rval);

/* === except that NaN is the same as NaN and -0 is not the same as +0. */
extern bool
SameValue(JSContext *cx, const Value &v1, const Value &v2);

JSType
TypeOfValue(JSContext *cx, const js::Value &v);

inline bool
InstanceOf(JSContext *cx, JSObject *obj, Class *clasp, Value *argv)
{
    if (obj && obj->getClass() == clasp)
        return true;
    extern bool InstanceOfSlow(JSContext *, JSObject *, Class *, Value *);
    return InstanceOfSlow(cx, obj, clasp, argv);
}

inline void *
GetInstancePrivate(JSContext *cx, JSObject *obj, Class *clasp, Value *argv)
{
    if (!InstanceOf(cx, obj, clasp, argv))
        return NULL;
    return obj->getPrivate();
}

} /* namespace js */

/*
 * Given an active context, a static scope level, and an upvar cookie, return
 * the value of the upvar.
 */
extern const js::Value &
js_GetUpvar(JSContext *cx, uintN level, uintN cookie);

/*
 * JS_LONE_INTERPRET indicates that the compiler should see just the code for
 * the js_Interpret function when compiling jsinterp.cpp. The rest of the code
 * from the file should be visible only when compiling jsinvoke.cpp. It allows
 * platform builds to optimize selectively js_Interpret when the granularity
 * of the optimizations with the given compiler is a compilation unit.
 *
 * JS_STATIC_INTERPRET is the modifier for functions defined in jsinterp.cpp
 * that only js_Interpret calls. When JS_LONE_INTERPRET is true all such
 * functions are declared below.
 */
#ifndef JS_LONE_INTERPRET
# ifdef _MSC_VER
#  define JS_LONE_INTERPRET 0
# else
#  define JS_LONE_INTERPRET 1
# endif
#endif

#define JS_MAX_INLINE_CALL_COUNT 3000

#if !JS_LONE_INTERPRET
# define JS_STATIC_INTERPRET    static
#else
# define JS_STATIC_INTERPRET

<<<<<<< HEAD
=======
/*
 * ECMA requires "the global object", but in embeddings such as the browser,
 * which have multiple top-level objects (windows, frames, etc. in the DOM),
 * we prefer fun's parent.  An example that causes this code to run:
 *
 *   // in window w1
 *   function f() { return this }
 *   function g() { return f }
 *
 *   // in window w2
 *   var h = w1.g()
 *   alert(h() == w1)
 *
 * The alert should display "true".
 */
extern JSObject *
js_ComputeGlobalThis(JSContext *cx, jsval *argv);

>>>>>>> 3b2aaa18
extern JS_REQUIRES_STACK JSBool
js_EnterWith(JSContext *cx, jsint stackIndex);

extern JS_REQUIRES_STACK void
js_LeaveWith(JSContext *cx);

extern JS_REQUIRES_STACK js::Class *
js_IsActiveWithOrBlock(JSContext *cx, JSObject *obj, int stackDepth);

/*
 * Unwind block and scope chains to match the given depth. The function sets
 * fp->sp on return to stackDepth.
 */
extern JS_REQUIRES_STACK JSBool
js_UnwindScope(JSContext *cx, jsint stackDepth, JSBool normalUnwind);

extern JSBool
js_OnUnknownMethod(JSContext *cx, js::Value *vp);

/*
 * Find the results of incrementing or decrementing *vp. For pre-increments,
 * both *vp and *vp2 will contain the result on return. For post-increments,
 * vp will contain the original value converted to a number and vp2 will get
 * the result. Both vp and vp2 must be roots.
 */
extern JSBool
js_DoIncDec(JSContext *cx, const JSCodeSpec *cs, js::Value *vp, js::Value *vp2);

/*
 * Opcode tracing helper. When len is not 0, cx->fp->regs->pc[-len] gives the
 * previous opcode.
 */
extern JS_REQUIRES_STACK void
js_TraceOpcode(JSContext *cx);

/*
 * JS_OPMETER helper functions.
 */
extern void
js_MeterOpcodePair(JSOp op1, JSOp op2);

extern void
js_MeterSlotOpcode(JSOp op, uint32 slot);

#endif /* JS_LONE_INTERPRET */

inline js::ObjPtr
JSStackFrame::getThisObject(JSContext *cx)
{
    if (flags & JSFRAME_COMPUTED_THIS)
        return thisv.asObjPtr();  /* JSVAL_COMPUTED_THIS invariant */
    if (!js::ComputeThisFromArgv(cx, argv))
        return js::NullObjPtr();
    thisv.copy(argv[-1]);
    flags |= JSFRAME_COMPUTED_THIS;
    return thisv.asObjPtr();
}

#endif /* jsinterp_h___ */<|MERGE_RESOLUTION|>--- conflicted
+++ resolved
@@ -55,28 +55,12 @@
 } JSFrameRegs;
 
 /* JS stack frame flags. */
-<<<<<<< HEAD
-#define JSFRAME_CONSTRUCTING        0x01 /* frame is for a constructor invocation */
-#define JSFRAME_COMPUTED_THIS       0x02 /* frame.thisv was computed already and
-                                            JSVAL_IS_OBJECT(thisv) */
-#define JSFRAME_ASSIGNING           0x04 /* a complex (not simplex JOF_ASSIGNING) op
-                                            is currently assigning to a property */
-#define JSFRAME_DEBUGGER            0x08 /* frame for JS_EvaluateInStackFrame */
-#define JSFRAME_EVAL                0x10 /* frame for obj_eval */
-#define JSFRAME_FLOATING_GENERATOR  0x20 /* frame copy stored in a generator obj */
-#define JSFRAME_YIELDING            0x40 /* js_Interpret dispatched JSOP_YIELD */
-#define JSFRAME_ITERATOR            0x80 /* trying to get an iterator for for-in */
-#define JSFRAME_GENERATOR          0x200 /* frame belongs to generator-iterator */
-#define JSFRAME_OVERRIDE_ARGS      0x400 /* overridden arguments local variable */
-
-#define JSFRAME_SPECIAL       (JSFRAME_DEBUGGER | JSFRAME_EVAL)
-=======
 enum JSFrameFlags {
     JSFRAME_CONSTRUCTING       =  0x01, /* frame is for a constructor invocation */
     JSFRAME_COMPUTED_THIS      =  0x02, /* frame.thisv was computed already and
-                                      ,    JSVAL_IS_OBJECT(thisv) */
+                                           JSVAL_IS_OBJECT(thisv) */
     JSFRAME_ASSIGNING          =  0x04, /* a complex (not simplex JOF_ASSIGNING) op
-                                      ,    is currently assigning to a property */
+                                           is currently assigning to a property */
     JSFRAME_DEBUGGER           =  0x08, /* frame for JS_EvaluateInStackFrame */
     JSFRAME_EVAL               =  0x10, /* frame for obj_eval */
     JSFRAME_FLOATING_GENERATOR =  0x20, /* frame copy stored in a generator obj */
@@ -87,7 +71,6 @@
 
     JSFRAME_SPECIAL            = JSFRAME_DEBUGGER | JSFRAME_EVAL
 };
->>>>>>> 3b2aaa18
 
 /*
  * JS stack frame, may be allocated on the C stack by native callers.  Always
@@ -99,7 +82,6 @@
  */
 struct JSStackFrame
 {
-<<<<<<< HEAD
     /* N.B. alignment (TODO: remove these members) */
     js::Value           thisv;          /* "this" pointer if in method */
     js::Value           rval;           /* function return value */
@@ -111,18 +93,6 @@
     JSFunction          *fun;           /* function being called or null */
     uintN               argc;           /* actual argument count */
     js::Value           *argv;          /* base of argument stack slots */
-=======
-    jsbytecode          *imacpc;        /* null or interpreter macro call pc */
-    JSObject            *callobj;       /* lazily created Call object */
-    jsval               argsobj;        /* lazily created arguments object, must be
-                                           JSVAL_OBJECT */
-    JSScript            *script;        /* script being interpreted */
-    JSFunction          *fun;           /* function being called or null */
-    jsval               thisv;          /* "this" pointer if in method */
-    uintN               argc;           /* actual argument count */
-    jsval               *argv;          /* base of argument stack slots */
-    jsval               rval;           /* function return value */
->>>>>>> 3b2aaa18
     void                *annotation;    /* used by Java security */
 
     /* Maintained by StackSpace operations */
@@ -196,22 +166,14 @@
     /* Get the frame's current bytecode, assuming |this| is in |cx|. */
     jsbytecode *pc(JSContext *cx) const;
 
-<<<<<<< HEAD
     js::Value *argEnd() const {
         return (js::Value *)this;
-=======
-    jsval *argEnd() const {
-        return (jsval *)this;
     }
 
     jsval *slots() const {
         return (jsval *)(this + 1);
     }
 
-    jsval calleeValue() {
-        JS_ASSERT(argv);
-        return argv[-2];
->>>>>>> 3b2aaa18
     }
 
     js::Value *slots() const {
@@ -240,7 +202,6 @@
 
     /* Short for: varobj(cx->activeCallStack()). */
     JSObject *varobj(JSContext *cx) const;
-<<<<<<< HEAD
 
     inline js::ObjPtr getThisObject(JSContext *cx);
 
@@ -248,41 +209,15 @@
     bool isFloatingGenerator() const {
         JS_ASSERT_IF(flags & JSFRAME_FLOATING_GENERATOR, isGenerator());
         return flags & JSFRAME_FLOATING_GENERATOR;
-=======
-
-    inline JSObject *getThisObject(JSContext *cx);
-
-    bool isGenerator() const { return flags & JSFRAME_GENERATOR; }
-    bool isFloatingGenerator() const {
-        if (flags & JSFRAME_FLOATING_GENERATOR) {
-            JS_ASSERT(isGenerator());
-            return true;
-        }
-        return false;
->>>>>>> 3b2aaa18
     }
 };
 
 namespace js {
-<<<<<<< HEAD
 
 JS_STATIC_ASSERT(sizeof(JSStackFrame) % sizeof(Value) == 0);
 static const size_t ValuesPerStackFrame = sizeof(JSStackFrame) / sizeof(Value);
 
 } /* namespace js */
-=======
-
-static const size_t VALUES_PER_STACK_FRAME = sizeof(JSStackFrame) / sizeof(jsval);
-JS_STATIC_ASSERT(sizeof(JSStackFrame) % sizeof(jsval) == 0);
-
-}
-
-static JS_INLINE jsval *
-StackBase(JSStackFrame *fp)
-{
-    return fp->slots() + fp->script->nfixed;
-}
->>>>>>> 3b2aaa18
 
 static JS_INLINE uintN
 GlobalVarCount(JSStackFrame *fp)
@@ -368,16 +303,11 @@
  * and the range [args.getvp() + 2, args.getvp() + 2 + args.getArgc()) should
  * be initialized actual arguments.
  */
-<<<<<<< HEAD
 extern JS_REQUIRES_STACK bool
 Invoke(JSContext *cx, const InvokeArgsGuard &args, uintN flags);
 
 extern JS_REQUIRES_STACK JS_FRIEND_API(bool)
 InvokeFriendAPI(JSContext *cx, const InvokeArgsGuard &args, uintN flags);
-=======
-extern JS_REQUIRES_STACK JS_FRIEND_API(JSBool)
-js_Invoke(JSContext *cx, const js::InvokeArgsGuard &args, uintN flags);
->>>>>>> 3b2aaa18
 
 /*
  * Consolidated js_Invoke flags simply rename certain JSFRAME_* flags, so that
@@ -426,14 +356,8 @@
 Execute(JSContext *cx, JSObject *chain, JSScript *script,
         JSStackFrame *down, uintN flags, Value *result);
 
-<<<<<<< HEAD
 extern JS_REQUIRES_STACK bool
-InvokeConstructor(JSContext *cx, const InvokeArgsGuard &args,
-                  JSBool clampReturn);
-=======
-extern JS_REQUIRES_STACK JSBool
-js_InvokeConstructor(JSContext *cx, const js::InvokeArgsGuard &args, JSBool clampReturn);
->>>>>>> 3b2aaa18
+InvokeConstructor(JSContext *cx, const InvokeArgsGuard &args, JSBool clampReturn);
 
 extern JS_REQUIRES_STACK bool
 Interpret(JSContext *cx);
@@ -506,27 +430,6 @@
 #else
 # define JS_STATIC_INTERPRET
 
-<<<<<<< HEAD
-=======
-/*
- * ECMA requires "the global object", but in embeddings such as the browser,
- * which have multiple top-level objects (windows, frames, etc. in the DOM),
- * we prefer fun's parent.  An example that causes this code to run:
- *
- *   // in window w1
- *   function f() { return this }
- *   function g() { return f }
- *
- *   // in window w2
- *   var h = w1.g()
- *   alert(h() == w1)
- *
- * The alert should display "true".
- */
-extern JSObject *
-js_ComputeGlobalThis(JSContext *cx, jsval *argv);
-
->>>>>>> 3b2aaa18
 extern JS_REQUIRES_STACK JSBool
 js_EnterWith(JSContext *cx, jsint stackIndex);
 
