--- conflicted
+++ resolved
@@ -1257,7 +1257,6 @@
     JSObject *JSON = NewNonFunction<WithProto::Class>(cx, &js_JSONClass, NULL, obj);
     if (!JSON)
         return NULL;
-<<<<<<< HEAD
 
     TypeObject *type = cx->newTypeObject(js_JSON_str, JSON->getProto());
     if (!type)
@@ -1265,11 +1264,7 @@
     JSON->setType(type);
 
     if (!JS_DefinePropertyWithType(cx, obj, js_JSON_str, OBJECT_TO_JSVAL(JSON),
-                                   JS_PropertyStub, JS_PropertyStub, 0))
-=======
-    if (!JS_DefineProperty(cx, obj, js_JSON_str, OBJECT_TO_JSVAL(JSON),
-                           JS_PropertyStub, JS_StrictPropertyStub, 0))
->>>>>>> 5178abf4
+                                   JS_PropertyStub, JS_StrictPropertyStub, 0))
         return NULL;
 
     if (!JS_DefineFunctionsWithPrefix(cx, JSON, json_static_methods, js_JSON_str))
