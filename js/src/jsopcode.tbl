--- conflicted
+++ resolved
@@ -533,93 +533,82 @@
  * which must be moved down when the block pops.
  */
 OPDEF(JSOP_LEAVEBLOCKEXPR,210,"leaveblockexpr",NULL,  5, -1,  1,  3,  JOF_UINT16)
-
-/*
- * Optimize common JSOP_{THIS,GET{ARG,LOCAL}} -> JSOP_GETPROP cliches.
- */
-OPDEF(JSOP_GETTHISPROP,   211,"getthisprop",   NULL,  3,  0,  1, 18,  JOF_ATOM|JOF_VARPROP)
-OPDEF(JSOP_GETARGPROP,    212,"getargprop",    NULL,  5,  0,  1, 18,  JOF_SLOTATOM|JOF_VARPROP)
-OPDEF(JSOP_GETLOCALPROP,  213,"getlocalprop",  NULL,  5,  0,  1, 18,  JOF_SLOTATOM|JOF_VARPROP)
-
+\
 /*
  * Optimize atom segments 1-3.  These must be followed by JSOP_RESETBASE0 after
  * the opcode that they prefix.
  */
-OPDEF(JSOP_INDEXBASE1,    214,"indexbase1",    NULL,  1,  0,  0,  0,  JOF_BYTE |JOF_INDEXBASE)
-OPDEF(JSOP_INDEXBASE2,    215,"indexbase2",    NULL,  1,  0,  0,  0,  JOF_BYTE |JOF_INDEXBASE)
-OPDEF(JSOP_INDEXBASE3,    216,"indexbase3",    NULL,  1,  0,  0,  0,  JOF_BYTE |JOF_INDEXBASE)
-
-OPDEF(JSOP_CALLGNAME,     217, "callgname",    NULL,  3,  0,  2, 19,  JOF_ATOM|JOF_NAME|JOF_CALLOP|JOF_GNAME)
-OPDEF(JSOP_CALLLOCAL,     218, "calllocal",    NULL,  3,  0,  2, 19,  JOF_LOCAL|JOF_NAME|JOF_CALLOP)
-OPDEF(JSOP_CALLARG,       219, "callarg",      NULL,  3,  0,  2, 19,  JOF_QARG |JOF_NAME|JOF_CALLOP)
-OPDEF(JSOP_BINDGNAME,     220, "bindgname",    NULL,  3,  0,  1,  0,  JOF_ATOM|JOF_NAME|JOF_SET|JOF_GNAME)
+OPDEF(JSOP_INDEXBASE1,    211,"indexbase1",    NULL,  1,  0,  0,  0,  JOF_BYTE |JOF_INDEXBASE)
+OPDEF(JSOP_INDEXBASE2,    212,"indexbase2",    NULL,  1,  0,  0,  0,  JOF_BYTE |JOF_INDEXBASE)
+OPDEF(JSOP_INDEXBASE3,    213,"indexbase3",    NULL,  1,  0,  0,  0,  JOF_BYTE |JOF_INDEXBASE)
+
+OPDEF(JSOP_CALLGNAME,     214, "callgname",    NULL,  3,  0,  2, 19,  JOF_ATOM|JOF_NAME|JOF_CALLOP|JOF_GNAME)
+OPDEF(JSOP_CALLLOCAL,     215, "calllocal",    NULL,  3,  0,  2, 19,  JOF_LOCAL|JOF_NAME|JOF_CALLOP)
+OPDEF(JSOP_CALLARG,       216, "callarg",      NULL,  3,  0,  2, 19,  JOF_QARG |JOF_NAME|JOF_CALLOP)
+OPDEF(JSOP_BINDGNAME,     217, "bindgname",    NULL,  3,  0,  1,  0,  JOF_ATOM|JOF_NAME|JOF_SET|JOF_GNAME)
 
 /*
  * Opcodes to hold 8-bit and 32-bit immediate integer operands.
  */
-OPDEF(JSOP_INT8,          221, "int8",         NULL,  2,  0,  1, 16,  JOF_INT8)
-OPDEF(JSOP_INT32,         222, "int32",        NULL,  5,  0,  1, 16,  JOF_INT32)
+OPDEF(JSOP_INT8,          218, "int8",         NULL,  2,  0,  1, 16,  JOF_INT8)
+OPDEF(JSOP_INT32,         219, "int32",        NULL,  5,  0,  1, 16,  JOF_INT32)
 
 /*
  * Get the value of the 'length' property from a stacked object.
  */
-OPDEF(JSOP_LENGTH,        223, "length",       NULL,  1,  1,  1, 18,  JOF_BYTE|JOF_PROP)
+OPDEF(JSOP_LENGTH,        220, "length",       NULL,  3,  1,  1, 18,  JOF_ATOM|JOF_PROP)
 
 /*
  * Push a JSVAL_HOLE value onto the stack, representing an omitted property in
  * an array literal (e.g. property 0 in the array [, 1]).  This opcode is used
  * with the JSOP_NEWARRAY opcode.
  */
-OPDEF(JSOP_HOLE,          224, "hole",         NULL,  1,  0,  1,  0,  JOF_BYTE)
+OPDEF(JSOP_HOLE,          221, "hole",         NULL,  1,  0,  1,  0,  JOF_BYTE)
 
 /*
  * Variants of JSOP_{DEF{,LOCAL}FUN,LAMBDA} optimized for the flat closure case.
  */
-OPDEF(JSOP_DEFFUN_FC,     225,"deffun_fc",     NULL,  3,  0,  0,  0,  JOF_OBJECT|JOF_DECLARING)
-OPDEF(JSOP_DEFLOCALFUN_FC,226,"deflocalfun_fc",NULL,  5,  0,  0,  0,  JOF_SLOTOBJECT|JOF_DECLARING|JOF_TMPSLOT)
-OPDEF(JSOP_LAMBDA_FC,     227,"lambda_fc",     NULL,  3,  0,  1, 19,  JOF_OBJECT)
+OPDEF(JSOP_DEFFUN_FC,     222,"deffun_fc",     NULL,  3,  0,  0,  0,  JOF_OBJECT|JOF_DECLARING)
+OPDEF(JSOP_DEFLOCALFUN_FC,223,"deflocalfun_fc",NULL,  5,  0,  0,  0,  JOF_SLOTOBJECT|JOF_DECLARING|JOF_TMPSLOT)
+OPDEF(JSOP_LAMBDA_FC,     224,"lambda_fc",     NULL,  3,  0,  1, 19,  JOF_OBJECT)
 
 /*
  * Ensure that the value on the top of the stack is an object. The one
  * argument is an error message, defined in js.msg, that takes one parameter
  * (the decompilation of the primitive value).
  */
-OPDEF(JSOP_OBJTOP,        228,"objtop",        NULL,  3,  0,  0,  0,  JOF_UINT16)
+OPDEF(JSOP_OBJTOP,        225,"objtop",        NULL,  3,  0,  0,  0,  JOF_UINT16)
 
 /* This opcode stores an index that is unique to the given loop. */
-OPDEF(JSOP_TRACE,         229, "trace",         NULL,  3,  0,  0,  0,  JOF_UINT16)
+OPDEF(JSOP_TRACE,         226, "trace",         NULL,  3,  0,  0,  0,  JOF_UINT16)
 
 /*
  * Debugger versions of the flat closure (_FC) ops.
  */
-OPDEF(JSOP_GETUPVAR_DBG,  230,"getupvar_dbg",  NULL,  3,  0,  1, 19,  JOF_UINT16|JOF_NAME)
-OPDEF(JSOP_CALLUPVAR_DBG, 231,"callupvar_dbg", NULL,  3,  0,  2, 19,  JOF_UINT16|JOF_NAME|JOF_CALLOP)
-OPDEF(JSOP_DEFFUN_DBGFC,     232,"deffun_dbgfc",     NULL,  3,  0,  0,  0,  JOF_OBJECT|JOF_DECLARING)
-OPDEF(JSOP_DEFLOCALFUN_DBGFC,233,"deflocalfun_dbgfc",NULL,  5,  0,  0,  0,  JOF_SLOTOBJECT|JOF_DECLARING|JOF_TMPSLOT)
-OPDEF(JSOP_LAMBDA_DBGFC,     234,"lambda_dbgfc",     NULL,  3,  0,  1, 19,  JOF_OBJECT)
+OPDEF(JSOP_GETUPVAR_DBG,  227,"getupvar_dbg",  NULL,  3,  0,  1, 19,  JOF_UINT16|JOF_NAME)
+OPDEF(JSOP_CALLUPVAR_DBG, 228,"callupvar_dbg", NULL,  3,  0,  2, 19,  JOF_UINT16|JOF_NAME|JOF_CALLOP)
+OPDEF(JSOP_DEFFUN_DBGFC,     229,"deffun_dbgfc",     NULL,  3,  0,  0,  0,  JOF_OBJECT|JOF_DECLARING)
+OPDEF(JSOP_DEFLOCALFUN_DBGFC,230,"deflocalfun_dbgfc",NULL,  5,  0,  0,  0,  JOF_SLOTOBJECT|JOF_DECLARING|JOF_TMPSLOT)
+OPDEF(JSOP_LAMBDA_DBGFC,     231,"lambda_dbgfc",     NULL,  3,  0,  1, 19,  JOF_OBJECT)
 
 /*
  * Joined function object as method optimization support.
  */
-OPDEF(JSOP_SETMETHOD,     235,"setmethod",     NULL,  3,  2,  1,  3,  JOF_ATOM|JOF_PROP|JOF_SET|JOF_DETECTING)
-OPDEF(JSOP_INITMETHOD,    236,"initmethod",    NULL,  3,  2,  1,  3,  JOF_ATOM|JOF_PROP|JOF_SET|JOF_DETECTING)
-OPDEF(JSOP_UNBRAND,       237,"unbrand",       NULL,  1,  1,  1,  0,  JOF_BYTE)
-OPDEF(JSOP_UNBRANDTHIS,   238,"unbrandthis",   NULL,  1,  0,  0,  0,  JOF_BYTE)
-
-OPDEF(JSOP_SHARPINIT,     239,"sharpinit",     NULL,  3,  0,  0,  0,  JOF_UINT16|JOF_SHARPSLOT)
+OPDEF(JSOP_SETMETHOD,     232,"setmethod",     NULL,  3,  2,  1,  3,  JOF_ATOM|JOF_PROP|JOF_SET|JOF_DETECTING)
+OPDEF(JSOP_INITMETHOD,    233,"initmethod",    NULL,  3,  2,  1,  3,  JOF_ATOM|JOF_PROP|JOF_SET|JOF_DETECTING)
+OPDEF(JSOP_UNBRAND,       234,"unbrand",       NULL,  1,  1,  1,  0,  JOF_BYTE)
+OPDEF(JSOP_UNBRANDTHIS,   235,"unbrandthis",   NULL,  1,  0,  0,  0,  JOF_BYTE)
+
+OPDEF(JSOP_SHARPINIT,     236,"sharpinit",     NULL,  3,  0,  0,  0,  JOF_UINT16|JOF_SHARPSLOT)
 
 /* Static binding for globals. */
-OPDEF(JSOP_GETGLOBAL,     240,"getglobal",     NULL,  3,  0,  1, 19,  JOF_GLOBAL|JOF_NAME)
-OPDEF(JSOP_CALLGLOBAL,    241,"callglobal",    NULL,  3,  0,  2, 19,  JOF_GLOBAL|JOF_NAME|JOF_CALLOP)
+OPDEF(JSOP_GETGLOBAL,     237,"getglobal",     NULL,  3,  0,  1, 19,  JOF_GLOBAL|JOF_NAME)
+OPDEF(JSOP_CALLGLOBAL,    238,"callglobal",    NULL,  3,  0,  2, 19,  JOF_GLOBAL|JOF_NAME|JOF_CALLOP)
 
 /* Like JSOP_FUNAPPLY but for f.call instead of f.apply. */
-OPDEF(JSOP_FUNCALL,       242,"funcall",       NULL,  3, -1,  1, 18,  JOF_UINT16|JOF_INVOKE)
-
-<<<<<<< HEAD
+OPDEF(JSOP_FUNCALL,       239,"funcall",       NULL,  3, -1,  1, 18,  JOF_UINT16|JOF_INVOKE)
+
 OPDEF(JSOP_FORGNAME,      240,"forgname",      NULL,  3,  1,  1, 19,  JOF_ATOM|JOF_GNAME|JOF_FOR|JOF_TMPSLOT3)
 
 /* Substituted for JSOP_SETELEM to indicate opcodes which have written holes in dense arrays. */
-OPDEF(JSOP_SETHOLE,       241, "sethole",      NULL,  1,  3,  1,  3,  JOF_BYTE |JOF_ELEM|JOF_SET|JOF_DETECTING)
-=======
-OPDEF(JSOP_FORGNAME,      243,"forgname",      NULL,  3,  1,  1, 19,  JOF_ATOM|JOF_GNAME|JOF_FOR|JOF_TMPSLOT3)
->>>>>>> 45ec0606
+OPDEF(JSOP_SETHOLE,       241, "sethole",      NULL,  1,  3,  1,  3,  JOF_BYTE |JOF_ELEM|JOF_SET|JOF_DETECTING)