/* -*- Mode: C++; tab-width: 8; indent-tabs-mode: nil; c-basic-offset: 4 -*-
 *
 * ***** BEGIN LICENSE BLOCK *****
 * Version: MPL 1.1/GPL 2.0/LGPL 2.1
 *
 * The contents of this file are subject to the Mozilla Public License Version
 * 1.1 (the "License"); you may not use this file except in compliance with
 * the License. You may obtain a copy of the License at
 * http://www.mozilla.org/MPL/
 *
 * Software distributed under the License is distributed on an "AS IS" basis,
 * WITHOUT WARRANTY OF ANY KIND, either express or implied. See the License
 * for the specific language governing rights and limitations under the
 * License.
 *
 * The Original Code is SpiderMonkey code.
 *
 * The Initial Developer of the Original Code is
 * Mozilla Corporation.
 * Portions created by the Initial Developer are Copyright (C) 2010
 * the Initial Developer. All Rights Reserved.
 *
 * Contributor(s):
 *
 *
 * Alternatively, the contents of this file may be used under the terms of
 * either of the GNU General Public License Version 2 or later (the "GPL"),
 * or the GNU Lesser General Public License Version 2.1 or later (the "LGPL"),
 * in which case the provisions of the GPL or the LGPL are applicable instead
 * of those above. If you wish to allow use of your version of this file only
 * under the terms of either the GPL or the LGPL, and not to allow others to
 * use your version of this file under the terms of the MPL, indicate your
 * decision by deleting the provisions above and replace them with the notice
 * and other provisions required by the GPL or the LGPL. If you do not delete
 * the provisions above, a recipient may use your version of this file under
 * the terms of any one of the MPL, the GPL or the LGPL.
 *
 * ***** END LICENSE BLOCK ***** */

#include "jsgcmark.h"
#include "jsprf.h"
#include "jsscope.h"
#include "jsstr.h"

#include "jsobjinlines.h"
#include "jsscopeinlines.h"

#include "ion/IonCode.h"
#include "vm/String-inl.h"
#include "methodjit/MethodJIT.h"

/*
 * There are two mostly separate mark paths. The first is a fast path used
 * internally in the GC. The second is a slow path used for root marking and
 * for API consumers like the cycle collector.
 *
 * The fast path uses explicit stacks. The basic marking process during a GC is
 * that all roots are pushed on to a mark stack, and then each item on the
 * stack is scanned (possibly pushing more stuff) until the stack is empty.
 *
 * PushMarkStack pushes a GC thing onto the mark stack. In some cases (shapes
 * or strings) it eagerly marks the object rather than pushing it. Popping is
 * done by the drainMarkStack method. For each thing it pops, drainMarkStack
 * calls ScanObject (or a related function).
 *
 * Most of the marking code outside jsgcmark uses functions like MarkObject,
 * MarkString, etc. These functions check if an object is in the compartment
 * currently being GCed. If it is, they call PushMarkStack. Roots are pushed
 * this way as well as pointers traversed inside trace hooks (for things like
 * IteratorClass). It it always valid to call a MarkX function instead of
 * PushMarkStack, although it may be slower.
 *
 * The MarkX functions also handle non-GC object traversal. In this case, they
 * call a callback for each object visited. This is a recursive process; the
 * mark stacks are not involved. These callbacks may ask for the outgoing
 * pointers to be visited. Eventually, this leads to the MarkChildren functions
 * being called. These functions duplicate much of the functionality of
 * ScanObject, but they don't push onto an explicit stack.
 */

using namespace js;
using namespace js::gc;

namespace js {
namespace gc {

static inline void
PushMarkStack(GCMarker *gcmarker, JSXML *thing);

static inline void
PushMarkStack(GCMarker *gcmarker, JSObject *thing);

static inline void
PushMarkStack(GCMarker *gcmarker, JSFunction *thing);

static inline void
PushMarkStack(GCMarker *gcmarker, JSScript *thing);

static inline void
PushMarkStack(GCMarker *gcmarker, const Shape *thing);

static inline void
PushMarkStack(GCMarker *gcmarker, JSString *thing);

static inline void
PushMarkStack(GCMarker *gcmarker, types::TypeObject *thing);

template<typename T>
static inline void
CheckMarkedThing(JSTracer *trc, T *thing)
{
    JS_ASSERT(thing);
    JS_ASSERT(trc->debugPrinter || trc->debugPrintArg);
    JS_ASSERT_IF(trc->context->runtime->gcCurrentCompartment, IS_GC_MARKING_TRACER(trc));

    JS_ASSERT(thing->isAligned());

    JS_ASSERT(thing->compartment());
    JS_ASSERT(thing->compartment()->rt == trc->context->runtime);
}

template<typename T>
void
Mark(JSTracer *trc, T *thing)
{
    CheckMarkedThing(trc, thing);

    JSRuntime *rt = trc->context->runtime;

    JS_OPT_ASSERT_IF(rt->gcCheckCompartment,
                     thing->compartment() == rt->gcCheckCompartment ||
                     thing->compartment() == rt->atomsCompartment);

    /*
     * Don't mark things outside a compartment if we are in a per-compartment
     * GC.
     */
    if (!rt->gcCurrentCompartment || thing->compartment() == rt->gcCurrentCompartment) {
        if (IS_GC_MARKING_TRACER(trc))
            PushMarkStack(static_cast<GCMarker *>(trc), thing);
        else
            trc->callback(trc, (void *)thing, GetGCThingTraceKind(thing));
    }

#ifdef DEBUG
    trc->debugPrinter = NULL;
    trc->debugPrintArg = NULL;
#endif
}

void
MarkString(JSTracer *trc, JSString *str)
{
    JS_ASSERT(str);
    Mark(trc, str);
}

void
MarkString(JSTracer *trc, JSString *str, const char *name)
{
    JS_ASSERT(str);
    JS_SET_TRACING_NAME(trc, name);
    MarkString(trc, str);
}

void
MarkObject(JSTracer *trc, JSObject &obj, const char *name)
{
    JS_ASSERT(trc);
    JS_ASSERT(&obj);
    JS_SET_TRACING_NAME(trc, name);
    Mark(trc, &obj);
}

void
MarkCrossCompartmentObject(JSTracer *trc, JSObject &obj, const char *name)
{
    JSRuntime *rt = trc->context->runtime;
    if (rt->gcCurrentCompartment && rt->gcCurrentCompartment != obj.compartment())
        return;

    MarkObject(trc, obj, name);
}

void
MarkObjectWithPrinter(JSTracer *trc, JSObject &obj, JSTraceNamePrinter printer,
                      const void *arg, size_t index)
{
    JS_ASSERT(trc);
    JS_ASSERT(&obj);
    JS_SET_TRACING_DETAILS(trc, printer, arg, index);
    Mark(trc, &obj);
}

void
MarkScript(JSTracer *trc, JSScript *script, const char *name)
{
    JS_ASSERT(trc);
    JS_ASSERT(script);
    JS_SET_TRACING_NAME(trc, name);
    Mark(trc, script);
}

void
MarkShape(JSTracer *trc, const Shape *shape, const char *name)
{
    JS_ASSERT(trc);
    JS_ASSERT(shape);
    JS_SET_TRACING_NAME(trc, name);
    Mark(trc, shape);
}

void
MarkIonCode(JSTracer *trc, ion::IonCode *code, const char *name)
{
    JS_ASSERT(trc);
    JS_ASSERT(code);
    JS_SET_TRACING_NAME(trc, name);
    Mark(trc, code);
}

void
MarkTypeObject(JSTracer *trc, types::TypeObject *type, const char *name)
{
    JS_ASSERT(trc);
    JS_ASSERT(type);
    JS_SET_TRACING_NAME(trc, name);
    if (type == &types::emptyTypeObject)
        return;
    Mark(trc, type);

    /*
     * Mark parts of a type object skipped by ScanTypeObject. ScanTypeObject is
     * only used for marking tracers; for tracers with a callback, if we
     * reenter through JS_TraceChildren then MarkChildren will *not* skip these
     * members, and we don't need to handle them here.
     */
    if (IS_GC_MARKING_TRACER(trc)) {
        if (type->singleton)
            MarkObject(trc, *type->singleton, "type_singleton");
        if (type->interpretedFunction)
            MarkObject(trc, *type->interpretedFunction, "type_function");
    }
}

#if JS_HAS_XML_SUPPORT
void
MarkXML(JSTracer *trc, JSXML *xml, const char *name)
{
    JS_ASSERT(trc);
    JS_ASSERT(xml);
    JS_SET_TRACING_NAME(trc, name);
    Mark(trc, xml);
}
#endif

void
PushMarkStack(GCMarker *gcmarker, JSXML *thing)
{
    JS_OPT_ASSERT_IF(gcmarker->context->runtime->gcCurrentCompartment,
                     thing->compartment() == gcmarker->context->runtime->gcCurrentCompartment);

    if (thing->markIfUnmarked(gcmarker->getMarkColor()))
        gcmarker->pushXML(thing);
}

void
PushMarkStack(GCMarker *gcmarker, JSObject *thing)
{
    JS_OPT_ASSERT_IF(gcmarker->context->runtime->gcCurrentCompartment,
                     thing->compartment() == gcmarker->context->runtime->gcCurrentCompartment);

    if (thing->markIfUnmarked(gcmarker->getMarkColor()))
        gcmarker->pushObject(thing);
}

void
PushMarkStack(GCMarker *gcmarker, JSFunction *thing)
{
    JS_OPT_ASSERT_IF(gcmarker->context->runtime->gcCurrentCompartment,
                     thing->compartment() == gcmarker->context->runtime->gcCurrentCompartment);

    if (thing->markIfUnmarked(gcmarker->getMarkColor()))
        gcmarker->pushObject(thing);
}

void
PushMarkStack(GCMarker *gcmarker, types::TypeObject *thing)
{
    JS_ASSERT_IF(gcmarker->context->runtime->gcCurrentCompartment,
                 thing->compartment() == gcmarker->context->runtime->gcCurrentCompartment);

    if (thing->markIfUnmarked(gcmarker->getMarkColor()))
        gcmarker->pushType(thing);
}

void
<<<<<<< HEAD
PushMarkStack(GCMarker *gcmarker, JSShortString *thing)
{
    JS_OPT_ASSERT_IF(gcmarker->context->runtime->gcCurrentCompartment,
                     thing->compartment() == gcmarker->context->runtime->gcCurrentCompartment);

    (void) thing->markIfUnmarked(gcmarker->getMarkColor());
}

void
PushMarkStack(GCMarker *gcmarker, ion::IonCode *thing)
{
    JS_ASSERT_IF(gcmarker->context->runtime->gcCurrentCompartment,
                 thing->compartment() == gcmarker->context->runtime->gcCurrentCompartment);

    if (thing->markIfUnmarked(gcmarker->getMarkColor()))
        gcmarker->pushIonCode(thing);
}

void
=======
>>>>>>> 01376a3b
PushMarkStack(GCMarker *gcmarker, JSScript *thing)
{
    JS_ASSERT_IF(gcmarker->context->runtime->gcCurrentCompartment,
                 thing->compartment() == gcmarker->context->runtime->gcCurrentCompartment);

    /*
     * We mark scripts directly rather than pushing on the stack as they can
     * refer to other scripts only indirectly (like via nested functions) and
     * we cannot get to deep recursion.
     */
    if (thing->markIfUnmarked(gcmarker->getMarkColor()))
        MarkChildren(gcmarker, thing);
}

static void
ScanShape(GCMarker *gcmarker, const Shape *shape);

void
PushMarkStack(GCMarker *gcmarker, const Shape *thing)
{
    JS_OPT_ASSERT_IF(gcmarker->context->runtime->gcCurrentCompartment,
                     thing->compartment() == gcmarker->context->runtime->gcCurrentCompartment);

    /* We mark shapes directly rather than pushing on the stack. */
    if (thing->markIfUnmarked(gcmarker->getMarkColor()))
        ScanShape(gcmarker, thing);
}

static void
MarkAtomRange(JSTracer *trc, size_t len, JSAtom **vec, const char *name)
{
    for (uint32 i = 0; i < len; i++) {
        if (JSAtom *atom = vec[i]) {
            JS_SET_TRACING_INDEX(trc, name, i);
            Mark(trc, atom);
        }
    }
}

void
MarkObjectRange(JSTracer *trc, size_t len, JSObject **vec, const char *name)
{
    for (uint32 i = 0; i < len; i++) {
        if (JSObject *obj = vec[i]) {
            JS_SET_TRACING_INDEX(trc, name, i);
            Mark(trc, obj);
        }
    }
}

void
MarkXMLRange(JSTracer *trc, size_t len, JSXML **vec, const char *name)
{
    for (size_t i = 0; i < len; i++) {
        if (JSXML *xml = vec[i]) {
            JS_SET_TRACING_INDEX(trc, "xml_vector", i);
            Mark(trc, xml);
        }
    }
}

void
MarkId(JSTracer *trc, jsid id)
{
    if (JSID_IS_STRING(id))
        Mark(trc, JSID_TO_STRING(id));
    else if (JS_UNLIKELY(JSID_IS_OBJECT(id)))
        Mark(trc, JSID_TO_OBJECT(id));
}

void
MarkId(JSTracer *trc, jsid id, const char *name)
{
    JS_SET_TRACING_NAME(trc, name);
    MarkId(trc, id);
}

void
MarkIdRange(JSTracer *trc, jsid *beg, jsid *end, const char *name)
{
    for (jsid *idp = beg; idp != end; ++idp) {
        JS_SET_TRACING_INDEX(trc, name, (idp - beg));
        MarkId(trc, *idp);
    }
}

void
MarkIdRange(JSTracer *trc, size_t len, jsid *vec, const char *name)
{
    MarkIdRange(trc, vec, vec + len, name);
}

void
MarkKind(JSTracer *trc, void *thing, JSGCTraceKind kind)
{
    JS_ASSERT(thing);
    JS_ASSERT(kind == GetGCThingTraceKind(thing));
    switch (kind) {
      case JSTRACE_OBJECT:
        Mark(trc, reinterpret_cast<JSObject *>(thing));
        break;
      case JSTRACE_STRING:
        MarkString(trc, reinterpret_cast<JSString *>(thing));
        break;
      case JSTRACE_SCRIPT:
        Mark(trc, static_cast<JSScript *>(thing));
        break;
      case JSTRACE_SHAPE:
        Mark(trc, reinterpret_cast<Shape *>(thing));
        break;
      case JSTRACE_TYPE_OBJECT:
        MarkTypeObject(trc, reinterpret_cast<types::TypeObject *>(thing), "type_stack");
        break;
      case JSTRACE_IONCODE:
        Mark(trc, reinterpret_cast<ion::IonCode *>(thing));
        break;	
#if JS_HAS_XML_SUPPORT
      case JSTRACE_XML:
        Mark(trc, static_cast<JSXML *>(thing));
        break;
#endif
      default:
        JS_NOT_REACHED("unknown trace kind");
    }
}

/* N.B. Assumes JS_SET_TRACING_NAME/INDEX has already been called. */
void
MarkValueRaw(JSTracer *trc, const js::Value &v)
{
    if (v.isMarkable()) {
        JS_ASSERT(v.toGCThing());
        return MarkKind(trc, v.toGCThing(), v.gcKind());
    }
}

void
MarkValue(JSTracer *trc, const js::Value &v, const char *name)
{
    JS_SET_TRACING_NAME(trc, name);
    MarkValueRaw(trc, v);
}

void
MarkCrossCompartmentValue(JSTracer *trc, const js::Value &v, const char *name)
{
    if (v.isMarkable()) {
        js::gc::Cell *cell = (js::gc::Cell *)v.toGCThing();
        JSRuntime *rt = trc->context->runtime;
        if (rt->gcCurrentCompartment && cell->compartment() != rt->gcCurrentCompartment)
            return;

        MarkValue(trc, v, name);
    }
}

void
MarkValueRange(JSTracer *trc, const Value *beg, const Value *end, const char *name)
{
    for (const Value *vp = beg; vp < end; ++vp) {
        JS_SET_TRACING_INDEX(trc, name, vp - beg);
        MarkValueRaw(trc, *vp);
    }
}

void
MarkValueRange(JSTracer *trc, size_t len, const Value *vec, const char *name)
{
    MarkValueRange(trc, vec, vec + len, name);
}

void
MarkShapeRange(JSTracer *trc, const Shape **beg, const Shape **end, const char *name)
{
    for (const Shape **sp = beg; sp < end; ++sp) {
        JS_SET_TRACING_INDEX(trc, name, sp - beg);
        MarkShape(trc, *sp, name);
    }
}

void
MarkShapeRange(JSTracer *trc, size_t len, const Shape **vec, const char *name)
{
    MarkShapeRange(trc, vec, vec + len, name);
}

/* N.B. Assumes JS_SET_TRACING_NAME/INDEX has already been called. */
void
MarkGCThing(JSTracer *trc, void *thing, JSGCTraceKind kind)
{
    if (!thing)
        return;

    MarkKind(trc, thing, kind);
}

void
MarkGCThing(JSTracer *trc, void *thing)
{
    if (!thing)
        return;
    MarkKind(trc, thing, GetGCThingTraceKind(thing));
}

void
MarkGCThing(JSTracer *trc, void *thing, const char *name)
{
    JS_SET_TRACING_NAME(trc, name);
    MarkGCThing(trc, thing);
}

void
MarkGCThing(JSTracer *trc, void *thing, const char *name, size_t index)
{
    JS_SET_TRACING_INDEX(trc, name, index);
    MarkGCThing(trc, thing);
}

void
Mark(JSTracer *trc, void *thing, JSGCTraceKind kind, const char *name)
{
    JS_ASSERT(thing);
    JS_SET_TRACING_NAME(trc, name);
    MarkKind(trc, thing, kind);
}

void
MarkRoot(JSTracer *trc, JSObject *thing, const char *name)
{
    MarkObject(trc, *thing, name);
}

void
MarkRoot(JSTracer *trc, JSString *thing, const char *name)
{
    MarkString(trc, thing, name);
}

void
MarkRoot(JSTracer *trc, JSScript *thing, const char *name)
{
    MarkScript(trc, thing, name);
}

void
MarkRoot(JSTracer *trc, const Shape *thing, const char *name)
{
    MarkShape(trc, thing, name);
}

void
MarkRoot(JSTracer *trc, types::TypeObject *thing, const char *name)
{
    MarkTypeObject(trc, thing, name);
}

void
MarkRoot(JSTracer *trc, JSXML *thing, const char *name)
{
    MarkXML(trc, thing, name);
}

void
MarkRoot(JSTracer *trc, ion::IonCode *code, const char *name)
{
    MarkIonCode(trc, code, name);
}

static void
PrintPropertyId(char *buf, size_t bufsize, jsid propid, const char *label)
{
    JS_ASSERT(!JSID_IS_VOID(propid));
    if (JSID_IS_ATOM(propid)) {
        size_t n = PutEscapedString(buf, bufsize, JSID_TO_ATOM(propid), 0);
        if (n < bufsize)
            JS_snprintf(buf + n, bufsize - n, " %s", label);
    } else if (JSID_IS_INT(propid)) {
        JS_snprintf(buf, bufsize, "%d %s", JSID_TO_INT(propid), label);
    } else {
        JS_snprintf(buf, bufsize, "<object> %s", label);
    }
}

static void
PrintPropertyGetterOrSetter(JSTracer *trc, char *buf, size_t bufsize)
{
    JS_ASSERT(trc->debugPrinter == PrintPropertyGetterOrSetter);
    Shape *shape = (Shape *)trc->debugPrintArg;
    PrintPropertyId(buf, bufsize, shape->propid,
                    trc->debugPrintIndex ? js_setter_str : js_getter_str); 
}

static void
PrintPropertyMethod(JSTracer *trc, char *buf, size_t bufsize)
{
    JS_ASSERT(trc->debugPrinter == PrintPropertyMethod);
    Shape *shape = (Shape *)trc->debugPrintArg;
    PrintPropertyId(buf, bufsize, shape->propid, " method");
}

static inline void
ScanValue(GCMarker *gcmarker, const Value &v)
{
    if (v.isMarkable()) {
        JSGCTraceKind kind = v.gcKind();
        if (kind == JSTRACE_STRING) {
            PushMarkStack(gcmarker, v.toString());
        } else {
            JS_ASSERT(kind == JSTRACE_OBJECT);
            PushMarkStack(gcmarker, &v.toObject());
        }
    }
}

static void
ScanShape(GCMarker *gcmarker, const Shape *shape)
{
restart:
    JSRuntime *rt = gcmarker->context->runtime;
    if (rt->gcRegenShapes)
        shape->shapeid = js_RegenerateShapeForGC(rt);

    if (JSID_IS_STRING(shape->propid))
        PushMarkStack(gcmarker, JSID_TO_STRING(shape->propid));
    else if (JS_UNLIKELY(JSID_IS_OBJECT(shape->propid)))
        PushMarkStack(gcmarker, JSID_TO_OBJECT(shape->propid));

    if (shape->hasGetterValue() && shape->getter())
        PushMarkStack(gcmarker, shape->getterObject());
    if (shape->hasSetterValue() && shape->setter())
        PushMarkStack(gcmarker, shape->setterObject());

    if (shape->isMethod())
        PushMarkStack(gcmarker, &shape->methodObject());

    shape = shape->previous();
    if (shape && shape->markIfUnmarked(gcmarker->getMarkColor()))
        goto restart;
}

static inline void
ScanRope(GCMarker *gcmarker, JSRope *rope)
{
    JS_OPT_ASSERT_IF(gcmarker->context->runtime->gcCurrentCompartment,
                     rope->compartment() == gcmarker->context->runtime->gcCurrentCompartment
                     || rope->compartment() == gcmarker->context->runtime->atomsCompartment);
    JS_ASSERT(rope->isMarked());

    JSString *leftChild = NULL;
    do {
        JSString *rightChild = rope->rightChild();

        if (rightChild->isRope()) {
            if (rightChild->markIfUnmarked())
                gcmarker->pushRope(&rightChild->asRope());
        } else {
            rightChild->asLinear().mark(gcmarker);
        }
        leftChild = rope->leftChild();

        if (leftChild->isLinear()) {
            leftChild->asLinear().mark(gcmarker);
            return;
        }
        rope = &leftChild->asRope();
    } while (leftChild->markIfUnmarked());
}

static inline void
PushMarkStack(GCMarker *gcmarker, JSString *str)
{
    JS_OPT_ASSERT_IF(gcmarker->context->runtime->gcCurrentCompartment,
                     str->compartment() == gcmarker->context->runtime->gcCurrentCompartment
                     || str->compartment() == gcmarker->context->runtime->atomsCompartment);

    if (str->isLinear()) {
        str->asLinear().mark(gcmarker);
    } else {
        JS_ASSERT(str->isRope());
        if (str->markIfUnmarked())
            ScanRope(gcmarker, &str->asRope());
    }
}

static const uintN LARGE_OBJECT_CHUNK_SIZE = 2048;

static void
ScanObject(GCMarker *gcmarker, JSObject *obj)
{
    if (obj->isNewborn())
        return;

    types::TypeObject *type = obj->typeFromGC();
    if (type != &types::emptyTypeObject)
        PushMarkStack(gcmarker, type);

    if (JSObject *parent = obj->getParent())
        PushMarkStack(gcmarker, parent);

    /*
     * Call the trace hook if necessary, and check for a newType on objects
     * which are not dense arrays (dense arrays have trace hooks).
     */
    Class *clasp = obj->getClass();
    if (clasp->trace) {
        if (clasp == &ArrayClass) {
            if (obj->getDenseArrayInitializedLength() > LARGE_OBJECT_CHUNK_SIZE) {
                if (!gcmarker->largeStack.push(LargeMarkItem(obj)))
                    clasp->trace(gcmarker, obj);
            } else {
                clasp->trace(gcmarker, obj);
            }
        } else {
            if (obj->newType)
                PushMarkStack(gcmarker, obj->newType);
            clasp->trace(gcmarker, obj);
        }
    } else {
        if (obj->newType)
            PushMarkStack(gcmarker, obj->newType);
    }

    if (obj->isNative()) {
        js::Shape *shape = obj->lastProp;
        PushMarkStack(gcmarker, shape);

        if (gcmarker->context->runtime->gcRegenShapes) {
            /* We need to regenerate our shape if hasOwnShape(). */
            uint32 newShape = shape->shapeid;
            if (obj->hasOwnShape()) {
                newShape = js_RegenerateShapeForGC(gcmarker->context->runtime);
                JS_ASSERT(newShape != shape->shapeid);
            }
            obj->objShape = newShape;
        }

        uint32 nslots = obj->slotSpan();
        JS_ASSERT(obj->slotSpan() <= obj->numSlots());
        if (nslots > LARGE_OBJECT_CHUNK_SIZE) {
            if (gcmarker->largeStack.push(LargeMarkItem(obj)))
                return;
        }

        obj->scanSlots(gcmarker);
    }
}

static bool
ScanLargeObject(GCMarker *gcmarker, LargeMarkItem &item)
{
    JSObject *obj = item.obj;

    uintN start = item.markpos;
    uintN stop;
    uint32 capacity;
    if (obj->isDenseArray()) {
        capacity = obj->getDenseArrayInitializedLength();
        stop = JS_MIN(start + LARGE_OBJECT_CHUNK_SIZE, capacity);
        for (uintN i=stop; i>start; i--)
            ScanValue(gcmarker, obj->getDenseArrayElement(i-1));
    } else {
        JS_ASSERT(obj->isNative());
        capacity = obj->slotSpan();
        stop = JS_MIN(start + LARGE_OBJECT_CHUNK_SIZE, capacity);
        for (uintN i=stop; i>start; i--)
            ScanValue(gcmarker, obj->nativeGetSlot(i-1));
    }

    if (stop == capacity)
        return true;

    item.markpos += LARGE_OBJECT_CHUNK_SIZE;
    return false;
}

void
MarkChildren(JSTracer *trc, JSObject *obj)
{
    /* If obj has no map, it must be a newborn. */
    if (obj->isNewborn())
        return;

    MarkTypeObject(trc, obj->typeFromGC(), "type");

    /* Trace universal (ops-independent) members. */
    if (!obj->isDenseArray() && obj->newType)
        MarkTypeObject(trc, obj->newType, "new_type");
    if (JSObject *parent = obj->getParent())
        MarkObject(trc, *parent, "parent");

    Class *clasp = obj->getClass();
    if (clasp->trace)
        clasp->trace(trc, obj);

    if (obj->isNative()) {
        MarkShape(trc, obj->lastProp, "shape");

        JS_ASSERT(obj->slotSpan() <= obj->numSlots());
        uint32 nslots = obj->slotSpan();
        for (uint32 i = 0; i < nslots; i++) {
            JS_SET_TRACING_DETAILS(trc, js_PrintObjectSlotName, obj, i);
            MarkValueRaw(trc, obj->nativeGetSlot(i));
        }
    }
}

void
MarkChildren(JSTracer *trc, JSString *str)
{
    if (str->isDependent()) {
        MarkString(trc, str->asDependent().base(), "base");
    } else if (str->isRope()) {
        JSRope &rope = str->asRope();
        MarkString(trc, rope.leftChild(), "left child");
        MarkString(trc, rope.rightChild(), "right child");
    }
}


void
MarkChildren(JSTracer *trc, JSScript *script)
{
    CheckScript(script, NULL);

#ifdef JS_CRASH_DIAGNOSTICS
    JSRuntime *rt = trc->context->runtime;
    JS_OPT_ASSERT_IF(rt->gcCheckCompartment, script->compartment() == rt->gcCheckCompartment);
#endif
    
    MarkAtomRange(trc, script->natoms, script->atoms, "atoms");

    if (JSScript::isValidOffset(script->objectsOffset)) {
        JSObjectArray *objarray = script->objects();
        MarkObjectRange(trc, objarray->length, objarray->vector, "objects");
    }

    if (JSScript::isValidOffset(script->regexpsOffset)) {
        JSObjectArray *objarray = script->regexps();
        MarkObjectRange(trc, objarray->length, objarray->vector, "objects");
    }

    if (JSScript::isValidOffset(script->constOffset)) {
        JSConstArray *constarray = script->consts();
        MarkValueRange(trc, constarray->length, constarray->vector, "consts");
    }

    if (!script->isCachedEval && script->u.globalObject)
        MarkObject(trc, *script->u.globalObject, "object");

    if (IS_GC_MARKING_TRACER(trc) && script->filename)
        js_MarkScriptFilename(script->filename);

#ifdef JS_ION
    ion::IonScript::Trace(trc, script);
#endif

    script->bindings.trace(trc);

    if (script->types)
        script->types->trace(trc);
}

void
MarkChildren(JSTracer *trc, const Shape *shape)
{
restart:
    MarkId(trc, shape->propid, "propid");

    if (shape->hasGetterValue() && shape->getter())
        MarkObjectWithPrinter(trc, *shape->getterObject(), PrintPropertyGetterOrSetter, shape, 0);
    if (shape->hasSetterValue() && shape->setter())
        MarkObjectWithPrinter(trc, *shape->setterObject(), PrintPropertyGetterOrSetter, shape, 1);

    if (shape->isMethod())
        MarkObjectWithPrinter(trc, shape->methodObject(), PrintPropertyMethod, shape, 0);

    shape = shape->previous();
    if (shape)
        goto restart;
}

static void
ScanTypeObject(GCMarker *gcmarker, types::TypeObject *type)
{
    if (!type->singleton) {
        unsigned count = type->getPropertyCount();
        for (unsigned i = 0; i < count; i++) {
            types::Property *prop = type->getProperty(i);
            if (prop && JSID_IS_STRING(prop->id))
                PushMarkStack(gcmarker, JSID_TO_STRING(prop->id));
        }
    }

    if (type->emptyShapes) {
        int count = FINALIZE_OBJECT_LAST - FINALIZE_OBJECT0 + 1;
        for (int i = 0; i < count; i++) {
            if (type->emptyShapes[i])
                PushMarkStack(gcmarker, type->emptyShapes[i]);
        }
    }

    if (type->proto)
        PushMarkStack(gcmarker, type->proto);

    if (type->newScript) {
        PushMarkStack(gcmarker, type->newScript->fun);
        PushMarkStack(gcmarker, type->newScript->shape);
    }

    /*
     * Don't need to trace singleton or functionScript, an object with this
     * type must have already been traced and it will also hold a reference
     * on the script (singleton and functionScript types cannot be the newType
     * of another object). Attempts to mark type objects directly must use
     * MarkTypeObject, which will itself mark these extra bits.
     */
}

void
MarkChildren(JSTracer *trc, types::TypeObject *type)
{
    if (!type->singleton) {
        unsigned count = type->getPropertyCount();
        for (unsigned i = 0; i < count; i++) {
            types::Property *prop = type->getProperty(i);
            if (prop)
                MarkId(trc, prop->id, "type_prop");
        }
    }

    if (type->emptyShapes) {
        int count = FINALIZE_OBJECT_LAST - FINALIZE_OBJECT0 + 1;
        for (int i = 0; i < count; i++) {
            if (type->emptyShapes[i])
                MarkShape(trc, type->emptyShapes[i], "empty_shape");
        }
    }

    if (type->proto)
        MarkObject(trc, *type->proto, "type_proto");

    if (type->singleton)
        MarkObject(trc, *type->singleton, "type_singleton");

    if (type->newScript) {
        MarkObject(trc, *type->newScript->fun, "type_new_function");
        MarkShape(trc, type->newScript->shape, "type_new_shape");
    }

    if (type->interpretedFunction)
        MarkObject(trc, *type->interpretedFunction, "type_function");
}

void
MarkChildren(JSTracer *trc, ion::IonCode *code)
{
#ifdef JS_ION
    code->trace(trc);
#endif
}

#ifdef JS_HAS_XML_SUPPORT
void
MarkChildren(JSTracer *trc, JSXML *xml)
{
    js_TraceXML(trc, xml);
}
#endif

} /* namespace gc */

void
GCMarker::drainMarkStack()
{
    JSRuntime *rt = context->runtime;
    rt->gcCheckCompartment = rt->gcCurrentCompartment;

    while (!isMarkStackEmpty()) {
        while (!ropeStack.isEmpty())
            ScanRope(this, ropeStack.pop());

        while (!objStack.isEmpty())
            ScanObject(this, objStack.pop());

        while (!typeStack.isEmpty())
            ScanTypeObject(this, typeStack.pop());

        while (!xmlStack.isEmpty())
            MarkChildren(this, xmlStack.pop());

	while (!ionCodeStack.isEmpty())
            MarkChildren(this, ionCodeStack.pop());

        if (!largeStack.isEmpty()) {
            LargeMarkItem &item = largeStack.peek();
            if (ScanLargeObject(this, item))
                largeStack.pop();
        }

        if (isMarkStackEmpty()) {
            /*
             * Mark children of things that caused too deep recursion during the above
             * tracing. Don't do this until we're done with everything else.
             */
            markDelayedChildren();
        }
    }

    rt->gcCheckCompartment = NULL;
}

} /* namespace js */

JS_PUBLIC_API(void)
JS_TraceChildren(JSTracer *trc, void *thing, JSGCTraceKind kind)
{
    switch (kind) {
      case JSTRACE_OBJECT:
        MarkChildren(trc, static_cast<JSObject *>(thing));
        break;

      case JSTRACE_STRING:
        MarkChildren(trc, static_cast<JSString *>(thing));
        break;

      case JSTRACE_SCRIPT:
        MarkChildren(trc, static_cast<JSScript *>(thing));
        break;

      case JSTRACE_SHAPE:
        MarkChildren(trc, static_cast<Shape *>(thing));
        break;

      case JSTRACE_IONCODE:
        MarkChildren(trc, (js::ion::IonCode *)thing);
        break;

      case JSTRACE_TYPE_OBJECT:
        MarkChildren(trc, (types::TypeObject *)thing);
        break;

#if JS_HAS_XML_SUPPORT
      case JSTRACE_XML:
        MarkChildren(trc, static_cast<JSXML *>(thing));
        break;
#endif
    }
}

inline void
JSObject::scanSlots(GCMarker *gcmarker)
{
    /*
     * Scan the fixed slots and the dynamic slots separately, to avoid
     * branching inside nativeGetSlot().
     */
    JS_ASSERT(slotSpan() <= numSlots());
    unsigned i, nslots = slotSpan();
    if (slots) {
        unsigned nfixed = numFixedSlots();
        if (nslots > nfixed) {
            Value *vp = fixedSlots();
            for (i = 0; i < nfixed; i++, vp++)
                ScanValue(gcmarker, *vp);
            vp = slots;
            for (; i < nslots; i++, vp++)
                ScanValue(gcmarker, *vp);
            return;
        }
    }
    JS_ASSERT(nslots <= numFixedSlots());
    Value *vp = fixedSlots();
    for (i = 0; i < nslots; i++, vp++)
        ScanValue(gcmarker, *vp);
}<|MERGE_RESOLUTION|>--- conflicted
+++ resolved
@@ -295,16 +295,6 @@
 }
 
 void
-<<<<<<< HEAD
-PushMarkStack(GCMarker *gcmarker, JSShortString *thing)
-{
-    JS_OPT_ASSERT_IF(gcmarker->context->runtime->gcCurrentCompartment,
-                     thing->compartment() == gcmarker->context->runtime->gcCurrentCompartment);
-
-    (void) thing->markIfUnmarked(gcmarker->getMarkColor());
-}
-
-void
 PushMarkStack(GCMarker *gcmarker, ion::IonCode *thing)
 {
     JS_ASSERT_IF(gcmarker->context->runtime->gcCurrentCompartment,
@@ -315,8 +305,6 @@
 }
 
 void
-=======
->>>>>>> 01376a3b
 PushMarkStack(GCMarker *gcmarker, JSScript *thing)
 {
     JS_ASSERT_IF(gcmarker->context->runtime->gcCurrentCompartment,
