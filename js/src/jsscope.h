--- conflicted
+++ resolved
@@ -425,12 +425,8 @@
      */
     bool branded()              { return flags & BRANDED; }
 
-<<<<<<< HEAD
     bool brand(JSContext *cx, uint32 slot, const js::Value &) {
-=======
-    bool brand(JSContext *cx, uint32 slot, jsval v) {
         JS_ASSERT(!generic());
->>>>>>> ae45c482
         JS_ASSERT(!branded());
         generateOwnShape(cx);
         if (js_IsPropertyCacheDisabled(cx))  // check for rt->shapeGen overflow
@@ -681,19 +677,8 @@
         IN_DICTIONARY   = 0x20
     };
 
-<<<<<<< HEAD
     JSScopeProperty(jsid id, js::PropertyOp getter, js::PropertyOp setter, uint32 slot,
-                    uintN attrs, uintN flags, intN shortid)
-        : id(id), rawGetter(getter), rawSetter(setter), slot(slot), attrs(uint8(attrs)),
-          flags(uint8(flags)), shortid(int16(shortid))
-    {
-        JS_ASSERT_IF(getter && (attrs & JSPROP_GETTER), getterObj->isCallable());
-        JS_ASSERT_IF(setter && (attrs & JSPROP_SETTER), setterObj->isCallable());
-    }
-=======
-    JSScopeProperty(jsid id, JSPropertyOp getter, JSPropertyOp setter, uint32 slot,
                     uintN attrs, uintN flags, intN shortid);
->>>>>>> ae45c482
 
     bool marked() const { return (flags & MARK) != 0; }
     void mark() { flags |= MARK; }
@@ -1004,14 +989,10 @@
         return scope->methodReadBarrier(cx, this, vp);
     }
 
-<<<<<<< HEAD
-    /* See the comment in JSScopeProperty::get as to why we check for With. */
-=======
     /*
      * |with (it) color;| ends up here, as do XML filter-expressions.
      * Avoid exposing the With object to native getters.
      */
->>>>>>> ae45c482
     if (obj->getClass() == &js_WithClass)
         obj = js_UnwrapWithObject(cx, obj);
     return getterOp()(cx, obj, SPROP_USERID(this), vp);
