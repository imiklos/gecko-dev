--- conflicted
+++ resolved
@@ -3550,92 +3550,6 @@
     return ok;
 }
 
-<<<<<<< HEAD
-JS_PUBLIC_API(JSBool)
-JS_AliasProperty(JSContext *cx, JSObject *obj, const char *name, const char *alias)
-{
-    JSObject *obj2;
-    JSProperty *prop;
-    JSBool ok;
-    Shape *shape;
-
-    CHECK_REQUEST(cx);
-    assertSameCompartment(cx, obj);
-
-    JSAtom *atom = js_Atomize(cx, name, strlen(name));
-    if (!atom)
-        return JS_FALSE;
-    if (!LookupPropertyById(cx, obj, ATOM_TO_JSID(atom), JSRESOLVE_QUALIFIED, &obj2, &prop))
-        return JS_FALSE;
-    if (!prop) {
-        js_ReportIsNotDefined(cx, name);
-        return JS_FALSE;
-    }
-
-    if (obj2 != obj || !obj->isNative()) {
-        JS_ReportErrorNumber(cx, js_GetErrorMessage, NULL, JSMSG_CANT_ALIAS,
-                             alias, name, obj2->getClass()->name);
-        return JS_FALSE;
-    }
-    atom = js_Atomize(cx, alias, strlen(alias));
-    if (!atom) {
-        ok = JS_FALSE;
-    } else {
-        shape = (Shape *)prop;
-
-        /*
-         * Type inference doesn't account for aliased properties, so with
-         * inference enabled only properties that always go through a read
-         * barrier when being accessed can alias one another.
-         */
-        JS_ASSERT_IF(cx->typeInferenceEnabled(), !shape->hasDefaultGetterOrIsMethod());
-
-        ok = (js_AddNativeProperty(cx, obj, ATOM_TO_JSID(atom),
-                                   shape->getter(), shape->setter(), shape->slot,
-                                   shape->attributes(), shape->getFlags() | Shape::ALIAS,
-                                   shape->shortid)
-              != NULL);
-    }
-
-    return ok;
-}
-
-JS_PUBLIC_API(JSBool)
-JS_AliasElement(JSContext *cx, JSObject *obj, const char *name, jsint alias)
-{
-    JSObject *obj2;
-    JSProperty *prop;
-    Shape *shape;
-
-    CHECK_REQUEST(cx);
-    assertSameCompartment(cx, obj);
-
-    JSAtom *atom = js_Atomize(cx, name, strlen(name));
-    if (!atom)
-        return JS_FALSE;
-    if (!LookupPropertyById(cx, obj, ATOM_TO_JSID(atom), JSRESOLVE_QUALIFIED, &obj2, &prop))
-        return JS_FALSE;
-    if (!prop) {
-        js_ReportIsNotDefined(cx, name);
-        return JS_FALSE;
-    }
-    if (obj2 != obj || !obj->isNative()) {
-        char numBuf[12];
-        JS_snprintf(numBuf, sizeof numBuf, "%ld", (long)alias);
-        JS_ReportErrorNumber(cx, js_GetErrorMessage, NULL, JSMSG_CANT_ALIAS,
-                             numBuf, name, obj2->getClass()->name);
-        return JS_FALSE;
-    }
-    shape = (Shape *)prop;
-    return js_AddNativeProperty(cx, obj, INT_TO_JSID(alias),
-                                shape->getter(), shape->setter(), shape->slot,
-                                shape->attributes(), shape->getFlags() | Shape::ALIAS,
-                                shape->shortid)
-           != NULL;
-}
-
-=======
->>>>>>> 052935ae
 static JSBool
 GetPropertyDescriptorById(JSContext *cx, JSObject *obj, jsid id, uintN flags,
                           JSBool own, PropertyDescriptor *desc)
