--- conflicted
+++ resolved
@@ -224,15 +224,9 @@
 static inline JSObject *
 NewBuiltinClassInstanceXML(JSContext *cx, Class *clasp, TypeObject *type)
 {
-<<<<<<< HEAD
     JSObject *obj = NewBuiltinClassInstance(cx, clasp, type);
-    if (obj && clasp->ext.equality)
-        obj->flags |= JSObject::HAS_EQUALITY;
-=======
-    JSObject *obj = NewBuiltinClassInstance(cx, clasp);
     if (obj)
         obj->syncSpecialEquality();
->>>>>>> b70d2683
     return obj;
 }
 
