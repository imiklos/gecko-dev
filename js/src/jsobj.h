--- conflicted
+++ resolved
@@ -444,7 +444,6 @@
  *
  * - For objects other than arrays and typed arrays, the elements are empty.
  *
-<<<<<<< HEAD
  * - For 'slow' arrays, both elements and properties are used, but the
  *   elements have zero capacity --- only the length member is used.
  *
@@ -453,34 +452,9 @@
  * - For typed array buffers, elements are used and properties are not used.
  *   The data indexed by the elements do not represent Values, but primitive
  *   unboxed integers or floating point values.
-=======
- * For objects other than dense arrays and array buffers, if the object has N
- * fixed slots then those are always the first N slots of the object. The
- * dynamic slots pointer is used if those fixed slots overflow, and stores all
- * remaining slots. The dynamic slots pointer is NULL if there is no slots
- * overflow, and never points to the object's fixed slots. Unlike dense arrays,
- * the fixed slots can always be accessed. Two objects with the same shape are
- * guaranteed to have the same number of fixed slots.
->>>>>>> 5f474ccc
  */
 struct JSObject : js::gc::Cell
 {
-    /*
-<<<<<<< HEAD
-     * TraceRecorder must be a friend because it generates code that
-     * manipulates JSObjects, which requires peeking under any encapsulation.
-     * ValidateWriter must be a friend because it works in tandem with
-     * TraceRecorder.
-     */
-    friend class js::TraceRecorder;
-    friend class nanojit::ValidateWriter;
-=======
-     * Private pointer to the last added property and methods to manipulate the
-     * list it links among properties in this scope.
-     */
-    js::HeapPtrShape    lastProp;
->>>>>>> 5f474ccc
-
   private:
     friend struct js::Shape;
 
