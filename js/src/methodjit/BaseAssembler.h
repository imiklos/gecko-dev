--- conflicted
+++ resolved
@@ -1246,7 +1246,6 @@
         JS_ASSERT(cx->typeInferenceEnabled());
         JS_ASSERT(!templateObject->hasDynamicSlots());
         JS_ASSERT(!templateObject->hasDynamicElements());
-        JS_ASSERT(!(templateObject->getClass()->flags & JSCLASS_HAS_PRIVATE));
 
 #ifdef JS_GC_ZEAL
         if (cx->runtime->needZealousGC())
@@ -1297,7 +1296,6 @@
         storePtr(ImmPtr(templateObject->type()), Address(result, JSObject::offsetOfType()));
         storePtr(ImmPtr(NULL), Address(result, JSObject::offsetOfSlots()));
 
-<<<<<<< HEAD
         if (templateObject->isDenseArray()) {
             /* Fill in the elements header. */
             store32(Imm32(templateObject->getDenseArrayCapacity()),
@@ -1307,20 +1305,20 @@
             store32(Imm32(templateObject->getArrayLength()),
                     Address(result, elementsOffset + ObjectElements::offsetOfLength()));
         } else {
-            /* Non-array object slots need to be initialized up to the slot span. */
-            for (unsigned i = 0; i < templateObject->slotSpan(); i++)
-                storeValue(UndefinedValue(), Address(result, JSObject::getFixedSlotOffset(i)));
-=======
-        /*
-         * Fixed slots of non-array objects are required to be initialized;
-         * Use the values currently in the template object.
-         */
-        if (!templateObject->isDenseArray()) {
-            for (unsigned i = 0; i < templateObject->numFixedSlots(); i++) {
+            /*
+             * Fixed slots of non-array objects are required to be initialized;
+             * Use the values currently in the template object.
+             */
+            for (unsigned i = 0; i < templateObject->slotSpan(); i++) {
                 storeValue(templateObject->getFixedSlot(i),
                            Address(result, JSObject::getFixedSlotOffset(i)));
             }
->>>>>>> 33bf9ee4
+        }
+
+        if (templateObject->hasPrivate()) {
+            uint32 nfixed = templateObject->numFixedSlots();
+            storePtr(ImmPtr(templateObject->getPrivate()),
+                     Address(result, JSObject::getPrivateDataOffset(nfixed)));
         }
 
         return jump;
