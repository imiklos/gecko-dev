/* -*- Mode: C++; tab-width: 4; indent-tabs-mode: nil; c-basic-offset: 4 -*-
 * vim: set ts=4 sw=4 et tw=99:
 *
 * ***** BEGIN LICENSE BLOCK *****
 * Version: MPL 1.1/GPL 2.0/LGPL 2.1
 *
 * The contents of this file are subject to the Mozilla Public License Version
 * 1.1 (the "License"); you may not use this file except in compliance with
 * the License. You may obtain a copy of the License at
 * http://www.mozilla.org/MPL/
 *
 * Software distributed under the License is distributed on an "AS IS" basis,
 * WITHOUT WARRANTY OF ANY KIND, either express or implied. See the License
 * for the specific language governing rights and limitations under the
 * License.
 *
 * The Original Code is Mozilla SpiderMonkey JavaScript 1.9 code, released
 * May 28, 2008.
 *
 * The Initial Developer of the Original Code is
 *   Brendan Eich <brendan@mozilla.org>
 *
 * Contributor(s):
 *   David Anderson <danderson@mozilla.com>
 *   David Mandelin <dmandelin@mozilla.com>
 *   Sean Stangl    <sstangl@mozilla.com>
 *
 * Alternatively, the contents of this file may be used under the terms of
 * either of the GNU General Public License Version 2 or later (the "GPL"),
 * or the GNU Lesser General Public License Version 2.1 or later (the "LGPL"),
 * in which case the provisions of the GPL or the LGPL are applicable instead
 * of those above. If you wish to allow use of your version of this file only
 * under the terms of either the GPL or the LGPL, and not to allow others to
 * use your version of this file under the terms of the MPL, indicate your
 * decision by deleting the provisions above and replace them with the notice
 * and other provisions required by the GPL or the LGPL. If you do not delete
 * the provisions above, a recipient may use your version of this file under
 * the terms of any one of the MPL, the GPL or the LGPL.
 *
 * ***** END LICENSE BLOCK ***** */
#include "jsbool.h"
#include "jslibmath.h"
#include "jsnum.h"
#include "methodjit/MethodJIT.h"
#include "methodjit/Compiler.h"
#include "methodjit/StubCalls.h"
#include "methodjit/FrameState-inl.h"

using namespace js;
using namespace js::mjit;
using namespace JSC;

typedef JSC::MacroAssembler::FPRegisterID FPRegisterID;

bool
mjit::Compiler::tryBinaryConstantFold(JSContext *cx, FrameState &frame, JSOp op,
                                      FrameEntry *lhs, FrameEntry *rhs)
{
    if (!lhs->isConstant() || !rhs->isConstant())
        return false;

    const Value &L = lhs->getValue();
    const Value &R = rhs->getValue();

    if (!L.isPrimitive() || !R.isPrimitive() ||
        (op == JSOP_ADD && (L.isString() || R.isString()))) {
        return false;
    }

    bool needInt;
    switch (op) {
      case JSOP_ADD:
      case JSOP_SUB:
      case JSOP_MUL:
      case JSOP_DIV:
      case JSOP_MOD:
        needInt = false;
        break;

      case JSOP_RSH:
        needInt = true;
        break;

      default:
        JS_NOT_REACHED("NYI");
        needInt = false; /* Silence compiler warning. */
        break;
    }

    double dL = 0, dR = 0;
    int32_t nL = 0, nR = 0;
    /*
     * We don't need to check for conversion failure, since primitive conversion
     * is infallible.
     */
    if (needInt) {
        ValueToECMAInt32(cx, L, &nL);
        ValueToECMAInt32(cx, R, &nR);
    } else {
        ValueToNumber(cx, L, &dL);
        ValueToNumber(cx, R, &dR);
    }

    switch (op) {
      case JSOP_ADD:
        dL += dR;
        break;
      case JSOP_SUB:
        dL -= dR;
        break;
      case JSOP_MUL:
        dL *= dR;
        break;
      case JSOP_DIV:
        if (dR == 0) {
#ifdef XP_WIN
            if (JSDOUBLE_IS_NaN(dR))
                dL = js_NaN;
            else
#endif
            if (dL == 0 || JSDOUBLE_IS_NaN(dL))
                dL = js_NaN;
            else if (JSDOUBLE_IS_NEG(dL) != JSDOUBLE_IS_NEG(dR))
                dL = cx->runtime->negativeInfinityValue.toDouble();
            else
                dL = cx->runtime->positiveInfinityValue.toDouble();
        } else {
            dL /= dR;
        }
        break;
      case JSOP_MOD:
        if (dL == 0)
            dL = js_NaN;
        else
            dL = js_fmod(dR, dL);
        break;

      case JSOP_RSH:
        nL >>= (nR & 31);
        break;

      default:
        JS_NOT_REACHED("NYI");
        break;
    }

    Value v;
    if (needInt)
        v.setInt32(nL);
    else
        v.setNumber(dL);
    frame.popn(2);
    frame.push(v);

    return true;
}

void
mjit::Compiler::slowLoadConstantDouble(Assembler &masm,
                                       FrameEntry *fe, FPRegisterID fpreg)
{
    DoublePatch patch;
    if (fe->getKnownType() == JSVAL_TYPE_INT32)
        patch.d = (double)fe->getValue().toInt32();
    else
        patch.d = fe->getValue().toDouble();
    patch.label = masm.loadDouble(NULL, fpreg);
    patch.ool = &masm != &this->masm;
    JS_ASSERT_IF(patch.ool, &masm == &stubcc.masm);
    doubleList.append(patch);
}

void
mjit::Compiler::maybeJumpIfNotInt32(Assembler &masm, MaybeJump &mj, FrameEntry *fe,
                                    MaybeRegisterID &mreg)
{
    if (!fe->isTypeKnown()) {
        if (mreg.isSet())
            mj.setJump(masm.testInt32(Assembler::NotEqual, mreg.reg()));
        else
            mj.setJump(masm.testInt32(Assembler::NotEqual, frame.addressOf(fe)));
    } else if (fe->getKnownType() != JSVAL_TYPE_INT32) {
        mj.setJump(masm.jump());
    }
}

void
mjit::Compiler::maybeJumpIfNotDouble(Assembler &masm, MaybeJump &mj, FrameEntry *fe,
                                    MaybeRegisterID &mreg)
{
    if (!fe->isTypeKnown()) {
        if (mreg.isSet())
            mj.setJump(masm.testDouble(Assembler::NotEqual, mreg.reg()));
        else
            mj.setJump(masm.testDouble(Assembler::NotEqual, frame.addressOf(fe)));
    } else if (fe->getKnownType() != JSVAL_TYPE_DOUBLE) {
        mj.setJump(masm.jump());
    }
}

void
mjit::Compiler::jsop_binary(JSOp op, VoidStub stub)
{
    FrameEntry *rhs = frame.peek(-1);
    FrameEntry *lhs = frame.peek(-2);

    if (tryBinaryConstantFold(cx, frame, op, lhs, rhs))
        return;

    /*
     * Bail out if there are unhandled types or ops.
     * This is temporary while ops are still being implemented.
     */
    if ((op == JSOP_MOD) ||
        (lhs->isTypeKnown() && (lhs->getKnownType() > JSVAL_UPPER_INCL_TYPE_OF_NUMBER_SET)) ||
        (rhs->isTypeKnown() && (rhs->getKnownType() > JSVAL_UPPER_INCL_TYPE_OF_NUMBER_SET)) 
#if defined(JS_CPU_ARM)
        /* ARM cannot detect integer overflow with multiplication. */
        || op == JSOP_MUL
#endif /* JS_CPU_ARM */
    ) {
        bool isStringResult = (op == JSOP_ADD) &&
                              (lhs->isType(JSVAL_TYPE_STRING) ||
                               rhs->isType(JSVAL_TYPE_STRING));

        prepareStubCall(Uses(2));
        INLINE_STUBCALL(stub);
        frame.popn(2);
        frame.pushSynced(isStringResult ? JSVAL_TYPE_STRING : knownPushedType(0));
        return;
    }

    /* Can do int math iff there is no double constant and the op is not division. */
    bool canDoIntMath = op != JSOP_DIV &&
                        !((rhs->isTypeKnown() && rhs->getKnownType() == JSVAL_TYPE_DOUBLE) ||
                          (lhs->isTypeKnown() && lhs->getKnownType() == JSVAL_TYPE_DOUBLE));

    if (canDoIntMath)
        jsop_binary_full(lhs, rhs, op, stub);
    else
        jsop_binary_double(lhs, rhs, op, stub);
}

static void
EmitDoubleOp(JSOp op, FPRegisterID fpRight, FPRegisterID fpLeft, Assembler &masm)
{
    switch (op) {
      case JSOP_ADD:
        masm.addDouble(fpRight, fpLeft);
        break;

      case JSOP_SUB:
        masm.subDouble(fpRight, fpLeft);
        break;

      case JSOP_MUL:
        masm.mulDouble(fpRight, fpLeft);
        break;

      case JSOP_DIV:
        masm.divDouble(fpRight, fpLeft);
        break;

      default:
        JS_NOT_REACHED("unrecognized binary op");
    }
}

mjit::MaybeJump
mjit::Compiler::loadDouble(FrameEntry *fe, FPRegisterID *fpReg, bool *allocated)
{
    MaybeJump notNumber;

    if (!fe->isConstant() && fe->isType(JSVAL_TYPE_DOUBLE)) {
        *fpReg = frame.tempFPRegForData(fe);
        *allocated = false;
        return notNumber;
    }

    *fpReg = frame.allocFPReg();
    *allocated = true;

    if (fe->isConstant()) {
        slowLoadConstantDouble(masm, fe, *fpReg);
    } else if (!fe->isTypeKnown()) {
        frame.tempRegForType(fe);
        Jump j = frame.testDouble(Assembler::Equal, fe);
        notNumber = frame.testInt32(Assembler::NotEqual, fe);
        frame.convertInt32ToDouble(masm, fe, *fpReg);
        Jump converted = masm.jump();
        j.linkTo(masm.label(), &masm);
        // CANDIDATE
        frame.loadDouble(fe, *fpReg, masm);
        converted.linkTo(masm.label(), &masm);
    } else {
        JS_ASSERT(fe->isType(JSVAL_TYPE_INT32));
        frame.tempRegForData(fe);
        frame.convertInt32ToDouble(masm, fe, *fpReg);
    }

    return notNumber;
}

/*
 * This function emits a single fast-path for handling numerical arithmetic.
 * Unlike jsop_binary_full(), all integers are converted to doubles.
 */
void
mjit::Compiler::jsop_binary_double(FrameEntry *lhs, FrameEntry *rhs, JSOp op, VoidStub stub)
{
    FPRegisterID fpLeft, fpRight;
    bool allocateLeft, allocateRight;

    MaybeJump lhsNotNumber = loadDouble(lhs, &fpLeft, &allocateLeft);
    if (lhsNotNumber.isSet())
        stubcc.linkExit(lhsNotNumber.get(), Uses(2));

    /* The left register holds the result, and needs to be mutable. */
    if (!allocateLeft) {
        FPRegisterID res = frame.allocFPReg();
        masm.moveDouble(fpLeft, res);
        fpLeft = res;
        allocateLeft = true;
    }

    MaybeJump rhsNotNumber;
    if (frame.haveSameBacking(lhs, rhs)) {
        fpRight = fpLeft;
        allocateRight = false;
    } else {
        rhsNotNumber = loadDouble(rhs, &fpRight, &allocateRight);
        if (rhsNotNumber.isSet())
            stubcc.linkExit(rhsNotNumber.get(), Uses(2));
    }

    EmitDoubleOp(op, fpRight, fpLeft, masm);
    
    MaybeJump done;
    JSValueType type = knownPushedType(0);

    /*
     * Try to convert result to integer, if the result has unknown or integer type.
     * Skip this for 1/x or -1/x, as the result is unlikely to fit in an int.
     */
    if (op == JSOP_DIV &&
        (type == JSVAL_TYPE_INT32 ||
         (type == JSVAL_TYPE_UNKNOWN &&
          !(lhs->isConstant() && lhs->isType(JSVAL_TYPE_INT32) &&
            abs(lhs->getValue().toInt32()) == 1)))) {
        RegisterID reg = frame.allocReg();
        JumpList isDouble;
        masm.branchConvertDoubleToInt32(fpLeft, reg, isDouble, fpRight);
        
        masm.storeValueFromComponents(ImmType(JSVAL_TYPE_INT32), reg,
                                      frame.addressOf(lhs));
        
        frame.freeReg(reg);
        done.setJump(masm.jump());

        isDouble.linkTo(masm.label(), &masm);
    }

    if (type == JSVAL_TYPE_UNKNOWN) {
        masm.storeDouble(fpLeft, frame.addressOf(lhs));
    } else if (type == JSVAL_TYPE_INT32) {
        /*
         * Integer conversion failed, but the result is expected to be an integer.
         * Call a stub and try harder to convert to int32, or failing that trigger
         * recompilation of this script.
         */
        JS_ASSERT(op == JSOP_DIV);
        stubcc.linkExit(masm.jump(), Uses(2));
    }

    if (done.isSet())
        done.getJump().linkTo(masm.label(), &masm);

    if (lhsNotNumber.isSet() || rhsNotNumber.isSet()) {
        stubcc.leave();
        OOL_STUBCALL(stub);
    }

    if (allocateRight)
        frame.freeFPReg(fpRight);

    frame.popn(2);

    if (type == JSVAL_TYPE_UNKNOWN) {
        frame.freeFPReg(fpLeft);
        frame.pushSynced(type);
    } else if (type == JSVAL_TYPE_DOUBLE) {
        frame.pushDouble(fpLeft);
    } else {
        JS_ASSERT(op == JSOP_DIV && type == JSVAL_TYPE_INT32);
        frame.freeFPReg(fpLeft);
        frame.pushSynced(type);
    }

    if (lhsNotNumber.isSet() || rhsNotNumber.isSet())
        stubcc.rejoin(Changes(1));
}

/*
 * Simpler version of jsop_binary_full() for when lhs == rhs.
 */
void
mjit::Compiler::jsop_binary_full_simple(FrameEntry *fe, JSOp op, VoidStub stub)
{
    FrameEntry *lhs = frame.peek(-2);

    /* Easiest case: known double. Don't bother conversion back yet? */
    if (fe->isType(JSVAL_TYPE_DOUBLE)) {
        FPRegisterID fpreg = frame.allocFPReg();
        FPRegisterID lhs = frame.tempFPRegForData(fe);
        masm.moveDouble(lhs, fpreg);
        EmitDoubleOp(op, fpreg, fpreg, masm);
        frame.popn(2);

        JS_ASSERT(knownPushedType(0) == JSVAL_TYPE_DOUBLE);
        frame.pushDouble(fpreg);
        return;
    }

    /* Allocate all registers up-front. */
    FrameState::BinaryAlloc regs;
    frame.allocForSameBinary(fe, op, regs);

    MaybeJump notNumber;
    MaybeJump doublePathDone;
    if (!fe->isTypeKnown()) {
        Jump notInt = masm.testInt32(Assembler::NotEqual, regs.lhsType.reg());
        stubcc.linkExitDirect(notInt, stubcc.masm.label());

        notNumber = stubcc.masm.testDouble(Assembler::NotEqual, regs.lhsType.reg());
        frame.loadDouble(fe, regs.lhsFP, stubcc.masm);
        EmitDoubleOp(op, regs.lhsFP, regs.lhsFP, stubcc.masm);

        /* Force the double back to memory. */
        Address result = frame.addressOf(lhs);
        stubcc.masm.storeDouble(regs.lhsFP, result);

        /* Load the payload into the result reg so the rejoin is safe. */
        stubcc.masm.loadPayload(result, regs.result);

        doublePathDone = stubcc.masm.jump();
    }

    /* Okay - good to emit the integer fast-path. */
    MaybeJump overflow;
    switch (op) {
      case JSOP_ADD:
        overflow = masm.branchAdd32(Assembler::Overflow, regs.result, regs.result);
        break;

      case JSOP_SUB:
        overflow = masm.branchSub32(Assembler::Overflow, regs.result, regs.result);
        break;

#if !defined(JS_CPU_ARM)
      case JSOP_MUL:
        overflow = masm.branchMul32(Assembler::Overflow, regs.result, regs.result);
        break;
#endif

      default:
        JS_NOT_REACHED("unrecognized op");
    }
    
    JS_ASSERT(overflow.isSet());

    /*
     * Integer overflow path. Separate from the first double path, since we
     * know never to try and convert back to integer.
     */
    MaybeJump overflowDone;
    stubcc.linkExitDirect(overflow.get(), stubcc.masm.label());
    {
        if (regs.lhsNeedsRemat) {
            Address address = masm.payloadOf(frame.addressForDataRemat(lhs));
            stubcc.masm.convertInt32ToDouble(address, regs.lhsFP);
        } else if (!lhs->isConstant()) {
            stubcc.masm.convertInt32ToDouble(regs.lhsData.reg(), regs.lhsFP);
        } else {
            slowLoadConstantDouble(stubcc.masm, lhs, regs.lhsFP);
        }

        EmitDoubleOp(op, regs.lhsFP, regs.lhsFP, stubcc.masm);

        Address address = frame.addressOf(lhs);
        stubcc.masm.storeDouble(regs.lhsFP, address);
        stubcc.masm.loadPayload(address, regs.result);

        overflowDone = stubcc.masm.jump();
    }

    /* Slow paths funnel here. */
    if (notNumber.isSet())
        notNumber.get().linkTo(stubcc.masm.label(), &stubcc.masm);
    overflowDone.get().linkTo(stubcc.masm.label(), &stubcc.masm);

    /* Slow call - use frame.sync to avoid erroneous jump repatching in stubcc. */
    frame.sync(stubcc.masm, Uses(2));
    stubcc.leave();
    OOL_STUBCALL(stub);

    /* Finish up stack operations. */
    frame.popn(2);

    JSValueType type = knownPushedType(0);
    if (type == JSVAL_TYPE_INT32)
        frame.pushTypedPayload(type, regs.result);
    else
        frame.pushNumber(regs.result, true);

    frame.freeFPReg(regs.lhsFP);

    /* Merge back OOL double paths. */
    if (doublePathDone.isSet())
        stubcc.linkRejoin(doublePathDone.get());
    stubcc.linkRejoin(overflowDone.get());

    stubcc.rejoin(Changes(1));
}

/*
 * This function emits multiple fast-paths for handling numerical arithmetic.
 * Currently, it handles only ADD, SUB, and MUL, where both LHS and RHS are
 * known not to be doubles.
 *
 * The control flow of the emitted code depends on which types are known.
 * Given both types are unknown, the full spread looks like:
 *
 * Inline                              OOL
 * ~~~~~~~~~~~~~~~~~~~~~~~~~~~~~~~~~~~~~~~~~~~~~~~~~~~~~~~
 * Is LHS Int32?  ------ No -------->  Is LHS Double?  ----- No -------,
 *                                     Sync LHS                        |
 *                                     Load LHS into XMM1              |
 *                                     Is RHS Double? ---- Yes --,     |
 *                                       Is RHS Int32? ---- No --|-----|
 *                                       Convert RHS into XMM0   |     |
 *                                     Else  <-------------------'     |
 *                                       Sync RHS                      |
 *                                       Load RHS into XMM0            |
 *                                     [Add,Sub,Mul] XMM0,XMM1         |
 *                                     Jump ---------------------,     |
 *                                                               |     |
 * Is RHS Int32?  ------ No ------->   Is RHS Double? ----- No --|-----|
 *                                     Sync RHS                  |     |
 *                                     Load RHS into XMM0        |     |
 *                                     Convert LHS into XMM1     |     |
 *                                     [Add,Sub,Mul] XMM0,XMM1   |     |
 *                                     Jump ---------------------|   Slow Call
 *                                                               |
 * [Add,Sub,Mul] RHS, LHS                                        |
 * Overflow      ------ Yes ------->   Convert RHS into XMM0     |
 *                                     Convert LHS into XMM1     |
 *                                     [Add,Sub,Mul] XMM0,XMM1   |
 *                                     Sync XMM1 to stack    <---'
 *  <--------------------------------- Rejoin
 */
void
mjit::Compiler::jsop_binary_full(FrameEntry *lhs, FrameEntry *rhs, JSOp op, VoidStub stub)
{
    if (frame.haveSameBacking(lhs, rhs)) {
        jsop_binary_full_simple(lhs, op, stub);
        return;
    }

    /* Allocate all registers up-front. */
    FrameState::BinaryAlloc regs;
    frame.allocForBinary(lhs, rhs, op, regs);

    /* Quick-test some invariants. */
    JS_ASSERT_IF(lhs->isTypeKnown(), lhs->getKnownType() == JSVAL_TYPE_INT32);
    JS_ASSERT_IF(rhs->isTypeKnown(), rhs->getKnownType() == JSVAL_TYPE_INT32);

    MaybeJump lhsNotDouble, rhsNotNumber, lhsUnknownDone;
    if (!lhs->isTypeKnown())
        emitLeftDoublePath(lhs, rhs, regs, lhsNotDouble, rhsNotNumber, lhsUnknownDone);

    MaybeJump rhsNotNumber2;
    if (!rhs->isTypeKnown())
        emitRightDoublePath(lhs, rhs, regs, rhsNotNumber2);

    /* Perform the double addition. */
    MaybeJump doublePathDone;
    if (!rhs->isTypeKnown() || lhsUnknownDone.isSet()) {
        /* If the LHS type was not known, link its path here. */
        if (lhsUnknownDone.isSet())
            lhsUnknownDone.get().linkTo(stubcc.masm.label(), &stubcc.masm);
        
        /* Perform the double operation. */
        EmitDoubleOp(op, regs.rhsFP, regs.lhsFP, stubcc.masm);

        /* Force the double back to memory. */
        Address result = frame.addressOf(lhs);
        stubcc.masm.storeDouble(regs.lhsFP, result);

        /* Load the payload into the result reg so the rejoin is safe. */
        stubcc.masm.loadPayload(result, regs.result);

        /* We'll link this back up later, at the bottom of the op. */
        doublePathDone = stubcc.masm.jump();
    }

    /* Time to do the integer path. Figure out the immutable side. */
    int32 value = 0;
    JSOp origOp = op;
    MaybeRegisterID reg;
    if (!regs.resultHasRhs) {
        if (!regs.rhsData.isSet())
            value = rhs->getValue().toInt32();
        else
            reg = regs.rhsData.reg();
    } else {
        if (!regs.lhsData.isSet())
            value = lhs->getValue().toInt32();
        else
            reg = regs.lhsData.reg();
        if (op == JSOP_SUB) {
            masm.neg32(regs.result);
            op = JSOP_ADD;
        }
    }

    /* Okay - good to emit the integer fast-path. */
    MaybeJump overflow, negZeroDone;
    switch (op) {
      case JSOP_ADD:
        if (reg.isSet())
            overflow = masm.branchAdd32(Assembler::Overflow, reg.reg(), regs.result);
        else
            overflow = masm.branchAdd32(Assembler::Overflow, Imm32(value), regs.result);
        break;

      case JSOP_SUB:
        if (reg.isSet())
            overflow = masm.branchSub32(Assembler::Overflow, reg.reg(), regs.result);
        else
            overflow = masm.branchSub32(Assembler::Overflow, Imm32(value), regs.result);
        break;

#if !defined(JS_CPU_ARM)
      case JSOP_MUL:
      {
        JS_ASSERT(reg.isSet());
        
        MaybeJump storeNegZero;
        bool maybeNegZero = true;
        bool hasConstant = (lhs->isConstant() || rhs->isConstant());
        
        if (hasConstant) {
            value = (lhs->isConstant() ? lhs : rhs)->getValue().toInt32();
            RegisterID nonConstReg = lhs->isConstant() ? regs.rhsData.reg() : regs.lhsData.reg();

            if (value > 0)
                maybeNegZero = false;
            else if (value < 0)
                storeNegZero = masm.branchTest32(Assembler::Zero, nonConstReg);
            else
                storeNegZero = masm.branch32(Assembler::LessThan, nonConstReg, Imm32(0));
        }
        overflow = masm.branchMul32(Assembler::Overflow, reg.reg(), regs.result);

        if (maybeNegZero) {
            if (!hasConstant) {
                Jump isZero = masm.branchTest32(Assembler::Zero, regs.result);
                stubcc.linkExitDirect(isZero, stubcc.masm.label());
                
                /* Restore original value. */
                if (regs.resultHasRhs) {
                    if (regs.rhsNeedsRemat)
                        stubcc.masm.loadPayload(frame.addressForDataRemat(rhs), regs.result);
                    else
                        stubcc.masm.move(regs.rhsData.reg(), regs.result);
                } else {
                    if (regs.lhsNeedsRemat)
                        stubcc.masm.loadPayload(frame.addressForDataRemat(lhs), regs.result);
                    else
                        stubcc.masm.move(regs.lhsData.reg(), regs.result);
                }
                storeNegZero = stubcc.masm.branchOr32(Assembler::Signed, reg.reg(), regs.result);
                stubcc.masm.xor32(regs.result, regs.result);
                stubcc.crossJump(stubcc.masm.jump(), masm.label());
                storeNegZero.getJump().linkTo(stubcc.masm.label(), &stubcc.masm);
            } else {
                JS_ASSERT(storeNegZero.isSet());
                stubcc.linkExitDirect(storeNegZero.get(), stubcc.masm.label());
            }
            stubcc.masm.storeValue(DoubleValue(-0.0), frame.addressOf(lhs));
            stubcc.masm.loadPayload(frame.addressOf(lhs), regs.result);
            negZeroDone = stubcc.masm.jump();
        }
        break;
      }
#endif

      default:
        JS_NOT_REACHED("unrecognized op");
    }
    op = origOp;
    
    JS_ASSERT(overflow.isSet());

    /*
     * Integer overflow path. Separate from the first double path, since we
     * know never to try and convert back to integer.
     */
    MaybeJump overflowDone;
    stubcc.linkExitDirect(overflow.get(), stubcc.masm.label());
    {
        if (regs.lhsNeedsRemat) {
            Address address = masm.payloadOf(frame.addressForDataRemat(lhs));
            stubcc.masm.convertInt32ToDouble(address, regs.lhsFP);
        } else if (!lhs->isConstant()) {
            stubcc.masm.convertInt32ToDouble(regs.lhsData.reg(), regs.lhsFP);
        } else {
            slowLoadConstantDouble(stubcc.masm, lhs, regs.lhsFP);
        }

        if (regs.rhsNeedsRemat) {
            Address address = masm.payloadOf(frame.addressForDataRemat(rhs));
            stubcc.masm.convertInt32ToDouble(address, regs.rhsFP);
        } else if (!rhs->isConstant()) {
            stubcc.masm.convertInt32ToDouble(regs.rhsData.reg(), regs.rhsFP);
        } else {
            slowLoadConstantDouble(stubcc.masm, rhs, regs.rhsFP);
        }

        EmitDoubleOp(op, regs.rhsFP, regs.lhsFP, stubcc.masm);

        Address address = frame.addressOf(lhs);
        stubcc.masm.storeDouble(regs.lhsFP, address);
        stubcc.masm.loadPayload(address, regs.result);

        overflowDone = stubcc.masm.jump();
    }

    /* The register allocator creates at most one temporary. */
    if (regs.extraFree.isSet())
        frame.freeReg(regs.extraFree.reg());

    /* Slow paths funnel here. */
    if (lhsNotDouble.isSet()) {
        lhsNotDouble.get().linkTo(stubcc.masm.label(), &stubcc.masm);
        if (rhsNotNumber.isSet())
            rhsNotNumber.get().linkTo(stubcc.masm.label(), &stubcc.masm);
    }
    if (rhsNotNumber2.isSet())
        rhsNotNumber2.get().linkTo(stubcc.masm.label(), &stubcc.masm);

    /* Slow call - use frame.sync to avoid erroneous jump repatching in stubcc. */
    frame.sync(stubcc.masm, Uses(2));
    stubcc.leave();
    OOL_STUBCALL(stub);

    /* Finish up stack operations. */
    frame.popn(2);

    JSValueType type = knownPushedType(0);
    if (type == JSVAL_TYPE_INT32)
        frame.pushTypedPayload(type, regs.result);
    else
        frame.pushNumber(regs.result, true);

    frame.freeFPReg(regs.lhsFP);
    frame.freeFPReg(regs.rhsFP);

    /* Merge back OOL double paths. */
    if (doublePathDone.isSet())
        stubcc.linkRejoin(doublePathDone.get());
    if (negZeroDone.isSet())
        stubcc.linkRejoin(negZeroDone.get());
    stubcc.linkRejoin(overflowDone.get());

    stubcc.rejoin(Changes(1));
}

void
mjit::Compiler::jsop_neg()
{
    FrameEntry *fe = frame.peek(-1);

    if (fe->isTypeKnown() && fe->getKnownType() > JSVAL_UPPER_INCL_TYPE_OF_NUMBER_SET) {
        prepareStubCall(Uses(1));
        INLINE_STUBCALL(stubs::Neg);
        frame.pop();
        frame.pushSynced(knownPushedType(0));
        return;
    }

    JS_ASSERT(!fe->isConstant());

    if (fe->isType(JSVAL_TYPE_DOUBLE)) {
        FPRegisterID fpreg = frame.tempFPRegForData(fe);
        FPRegisterID res = frame.allocFPReg();
        masm.moveDouble(fpreg, res);
        masm.negateDouble(res);

        frame.pop();
        frame.pushDouble(res);
        return;
    }

    /* Load type information into register. */
    MaybeRegisterID feTypeReg;
    if (!fe->isTypeKnown() && !frame.shouldAvoidTypeRemat(fe)) {
        /* Safe because only one type is loaded. */
        feTypeReg.setReg(frame.tempRegForType(fe));

        /* Don't get clobbered by copyDataIntoReg(). */
        frame.pinReg(feTypeReg.reg());
    }

    RegisterID reg = frame.copyDataIntoReg(masm, fe);
    Label feSyncTarget = stubcc.syncExitAndJump(Uses(1));

    /* Try a double path (inline). */
    MaybeJump jmpNotDbl;
    {
        maybeJumpIfNotDouble(masm, jmpNotDbl, fe, feTypeReg);

        FPRegisterID fpreg = frame.allocFPReg();
        frame.loadDouble(fe, fpreg, masm);
        masm.negateDouble(fpreg);

        /* Overwrite pushed frame's memory (before push). */
        masm.storeDouble(fpreg, frame.addressOf(fe));
        frame.freeFPReg(fpreg);
    }

    /* Try an integer path (out-of-line). */
    MaybeJump jmpNotInt;
    MaybeJump jmpIntZero;
    MaybeJump jmpMinInt;
    MaybeJump jmpIntRejoin;
    Label lblIntPath = stubcc.masm.label();
    {
        maybeJumpIfNotInt32(stubcc.masm, jmpNotInt, fe, feTypeReg);

        /* 0 (int) -> -0 (double). */
        jmpIntZero.setJump(stubcc.masm.branch32(Assembler::Equal, reg, Imm32(0)));
        /* int32 negation on (-2147483648) yields (-2147483648). */
        jmpMinInt.setJump(stubcc.masm.branch32(Assembler::Equal, reg, Imm32(1 << 31)));

        stubcc.masm.neg32(reg);

        /* Sync back with double path. */
        stubcc.masm.storeValueFromComponents(ImmType(JSVAL_TYPE_INT32), reg,
                                             frame.addressOf(fe));

        jmpIntRejoin.setJump(stubcc.masm.jump());
    }

    frame.freeReg(reg);
    if (feTypeReg.isSet())
        frame.unpinReg(feTypeReg.reg());

    stubcc.leave();
    OOL_STUBCALL(stubs::Neg);

    frame.pop();
    frame.pushSynced(knownPushedType(0));

    /* Link jumps. */
    if (jmpNotDbl.isSet())
        stubcc.linkExitDirect(jmpNotDbl.getJump(), lblIntPath);

    if (jmpNotInt.isSet())
        jmpNotInt.getJump().linkTo(feSyncTarget, &stubcc.masm);
    if (jmpIntZero.isSet())
        jmpIntZero.getJump().linkTo(feSyncTarget, &stubcc.masm);
    if (jmpMinInt.isSet())
        jmpMinInt.getJump().linkTo(feSyncTarget, &stubcc.masm);
    if (jmpIntRejoin.isSet())
        stubcc.crossJump(jmpIntRejoin.getJump(), masm.label());

    stubcc.rejoin(Changes(1));
}

void
mjit::Compiler::jsop_mod()
{
#if defined(JS_CPU_X86)
    FrameEntry *lhs = frame.peek(-2);
    FrameEntry *rhs = frame.peek(-1);
    if ((lhs->isTypeKnown() && lhs->getKnownType() != JSVAL_TYPE_INT32) ||
        (rhs->isTypeKnown() && rhs->getKnownType() != JSVAL_TYPE_INT32))
#endif
    {
        prepareStubCall(Uses(2));
        INLINE_STUBCALL(stubs::Mod);
        frame.popn(2);
        frame.pushSynced(knownPushedType(0));
        return;
    }

#if defined(JS_CPU_X86)
    if (!lhs->isTypeKnown()) {
        Jump j = frame.testInt32(Assembler::NotEqual, lhs);
        stubcc.linkExit(j, Uses(2));
    }
    if (!rhs->isTypeKnown()) {
        Jump j = frame.testInt32(Assembler::NotEqual, rhs);
        stubcc.linkExit(j, Uses(2));
    }

    /* LHS must be in EAX:EDX */
    if (!lhs->isConstant()) {
        frame.copyDataIntoReg(lhs, X86Registers::eax);
    } else {
        frame.takeReg(X86Registers::eax);
        masm.move(Imm32(lhs->getValue().toInt32()), X86Registers::eax);
    }

    /* Get RHS into anything but EDX - could avoid more spilling? */
    MaybeRegisterID temp;
    RegisterID rhsReg;
    if (!rhs->isConstant()) {
        uint32 mask = Registers::AvailRegs & ~Registers::maskReg(X86Registers::edx);
        rhsReg = frame.tempRegInMaskForData(rhs, mask);
        JS_ASSERT(rhsReg != X86Registers::edx);
    } else {
        rhsReg = frame.allocReg(Registers::AvailRegs & ~Registers::maskReg(X86Registers::edx));
        JS_ASSERT(rhsReg != X86Registers::edx);
        masm.move(Imm32(rhs->getValue().toInt32()), rhsReg);
        temp = rhsReg;
    }
    frame.takeReg(X86Registers::edx);
    frame.freeReg(X86Registers::eax);

    if (temp.isSet())
        frame.freeReg(temp.reg());

    bool slowPath = !(lhs->isTypeKnown() && rhs->isTypeKnown());
    if (rhs->isConstant() && rhs->getValue().toInt32() != 0) {
        if (rhs->getValue().toInt32() == -1) {
            /* Guard against -1 / INT_MIN which throws a hardware exception. */
            Jump checkDivExc = masm.branch32(Assembler::Equal, X86Registers::eax,
                                             Imm32(0x80000000));
            stubcc.linkExit(checkDivExc, Uses(2));
            slowPath = true;
        }
    } else {
        Jump checkDivExc = masm.branch32(Assembler::Equal, X86Registers::eax, Imm32(0x80000000));
        stubcc.linkExit(checkDivExc, Uses(2));
        Jump checkZero = masm.branchTest32(Assembler::Zero, rhsReg, rhsReg);
        stubcc.linkExit(checkZero, Uses(2));
        slowPath = true;
    }

    /* Perform division. */
    masm.idiv(rhsReg);

    /* ECMA-262 11.5.3 requires the result to have the same sign as the lhs.
     * Thus, if the remainder of the div instruction is zero and the lhs is
     * negative, we must return negative 0. */

    bool lhsMaybeNeg = true;
    bool lhsIsNeg = false;
    if (lhs->isConstant()) {
        /* This condition is established at the top of this function. */
        JS_ASSERT(lhs->getValue().isInt32());
        lhsMaybeNeg = lhsIsNeg = (lhs->getValue().toInt32() < 0);
    }

    MaybeJump done;
    if (lhsMaybeNeg) {
        MaybeRegisterID lhsData;
        if (!lhsIsNeg)
            lhsData = frame.tempRegForData(lhs);
        Jump negZero1 = masm.branchTest32(Assembler::NonZero, X86Registers::edx);
        MaybeJump negZero2;
        if (!lhsIsNeg)
            negZero2 = masm.branchTest32(Assembler::Zero, lhsData.reg(), Imm32(0x80000000));
        /* Darn, negative 0. */
        masm.storeValue(DoubleValue(-0.0), frame.addressOf(lhs));

        /* :TODO: This is wrong, must load into EDX as well. */

        done = masm.jump();
        negZero1.linkTo(masm.label(), &masm);
        if (negZero2.isSet())
            negZero2.getJump().linkTo(masm.label(), &masm);
    }

    /* Better - integer. */
    masm.storeTypeTag(ImmType(JSVAL_TYPE_INT32), frame.addressOf(lhs));

    if (done.isSet())
        done.getJump().linkTo(masm.label(), &masm);

    if (slowPath) {
        stubcc.leave();
        OOL_STUBCALL(stubs::Mod);
    }

    frame.popn(2);

    JSValueType type = knownPushedType(0);
    if (type == JSVAL_TYPE_INT32)
        frame.pushTypedPayload(type, X86Registers::edx);
    else
        frame.pushNumber(X86Registers::edx);

    if (slowPath)
        stubcc.rejoin(Changes(1));
#endif
}

bool
mjit::Compiler::jsop_equality_int_string(JSOp op, BoolStub stub, jsbytecode *target, JSOp fused)
{
    FrameEntry *rhs = frame.peek(-1);
    FrameEntry *lhs = frame.peek(-2);

    /* Swap the LHS and RHS if it makes register allocation better... or possible. */
    if (lhs->isConstant() ||
        (frame.shouldAvoidDataRemat(lhs) && !rhs->isConstant())) {
        FrameEntry *temp = rhs;
        rhs = lhs;
        lhs = temp;
    }

    bool lhsInt = lhs->isType(JSVAL_TYPE_INT32);
    bool rhsInt = rhs->isType(JSVAL_TYPE_INT32);

    /* Invert the condition if fusing with an IFEQ branch. */
    bool flipCondition = (target && fused == JSOP_IFEQ);

    /* Get the condition being tested. */
    Assembler::Condition cond;
    switch (op) {
      case JSOP_EQ:
        cond = flipCondition ? Assembler::NotEqual : Assembler::Equal;
        break;
      case JSOP_NE:
        cond = flipCondition ? Assembler::Equal : Assembler::NotEqual;
        break;
      default:
        JS_NOT_REACHED("wat");
        return false;
    }

    if (target) {
        Value rval = UndefinedValue();  /* quiet gcc warning */
        bool rhsConst = false;
        if (rhs->isConstant()) {
            rhsConst = true;
            rval = rhs->getValue();
        }

        ValueRemat lvr, rvr;
        frame.pinEntry(lhs, lvr);
        frame.pinEntry(rhs, rvr);

        /*
         * Sync everything except the top two entries.
         * We will handle the lhs/rhs in the stub call path.
         */
        frame.syncAndKill(Registers(Registers::AvailRegs), Uses(frame.frameSlots()), Uses(2));

        RegisterID tempReg = frame.allocReg();

        frame.pop();
        frame.pop();
        frame.discardFrame();

        /* Start of the slow path for equality stub call. */
        Label stubEntry = stubcc.masm.label();

        JaegerSpew(JSpew_Insns, " ---- BEGIN STUB CALL CODE ---- \n");

        /* The lhs/rhs need to be synced in the stub call path. */
        frame.ensureValueSynced(stubcc.masm, lhs, lvr);
        frame.ensureValueSynced(stubcc.masm, rhs, rvr);

        bool needStub = true;
        
#ifdef JS_MONOIC
        EqualityGenInfo ic;

        ic.cond = cond;
        ic.tempReg = tempReg;
        ic.lvr = lvr;
        ic.rvr = rvr;
        ic.stubEntry = stubEntry;
        ic.stub = stub;

        bool useIC = !addTraceHints || target >= PC;

        /* Call the IC stub, which may generate a fast path. */
        if (useIC) {
            /* Adjust for the two values just pushed. */
            ic.addrLabel = stubcc.masm.moveWithPatch(ImmPtr(NULL), Registers::ArgReg1);
            ic.stubCall = OOL_STUBCALL_LOCAL_SLOTS(ic::Equality,
                                                   frame.stackDepth() + script->nfixed + 2);
            needStub = false;
        }
#endif

        if (needStub)
            OOL_STUBCALL_LOCAL_SLOTS(stub, frame.stackDepth() + script->nfixed + 2);

        /*
         * The stub call has no need to rejoin, since state is synced.
         * Instead, we can just test the return value.
         */
        Assembler::Condition ncond = (fused == JSOP_IFEQ)
                                   ? Assembler::Zero
                                   : Assembler::NonZero;
        Jump stubBranch =
            stubcc.masm.branchTest32(ncond, Registers::ReturnReg, Registers::ReturnReg);
        Jump stubFallthrough = stubcc.masm.jump();

        JaegerSpew(JSpew_Insns, " ---- END STUB CALL CODE ---- \n");

        Jump fast;
        MaybeJump firstStubJump;

        if ((!lhs->isTypeKnown() || lhsInt) && (!rhs->isTypeKnown() || rhsInt)) {
            if (!lhsInt) {
                Jump lhsFail = masm.testInt32(Assembler::NotEqual, lvr.typeReg());
                stubcc.linkExitDirect(lhsFail, stubEntry);
                firstStubJump = lhsFail;
            }
            if (!rhsInt) {
                Jump rhsFail = masm.testInt32(Assembler::NotEqual, rvr.typeReg());
                stubcc.linkExitDirect(rhsFail, stubEntry);
                if (!firstStubJump.isSet())
                    firstStubJump = rhsFail;
            }

            if (rhsConst)
                fast = masm.branch32(cond, lvr.dataReg(), Imm32(rval.toInt32()));
            else
                fast = masm.branch32(cond, lvr.dataReg(), rvr.dataReg());

            if (!jumpInScript(fast, target))
                return false;
        } else {
            Jump j = masm.jump();
            stubcc.linkExitDirect(j, stubEntry);
            firstStubJump = j;

            /* This is just a dummy jump. */
            fast = masm.jump();
        }

#ifdef JS_MONOIC
        ic.jumpToStub = firstStubJump;
        if (useIC) {
            ic.fallThrough = masm.label();
            ic.jumpTarget = target;
            equalityICs.append(ic);
        }
#endif

        /* Jump from the stub call fallthrough to here. */
        stubcc.crossJump(stubFallthrough, masm.label());

        /*
         * NB: jumpAndTrace emits to the OOL path, so make sure not to use it
         * in the middle of an in-progress slow path.
         */
        if (!jumpAndTrace(fast, target, &stubBranch))
            return false;
    } else {
        /* No fusing. Compare, set, and push a boolean. */

        /* Should have filtered these out in the caller. */
        JS_ASSERT(!lhs->isType(JSVAL_TYPE_STRING) && !rhs->isType(JSVAL_TYPE_STRING));

        /* Test the types. */
        if ((lhs->isTypeKnown() && !lhsInt) || (rhs->isTypeKnown() && !rhsInt)) {
            stubcc.linkExit(masm.jump(), Uses(2));
        } else {
            if (!lhsInt) {
                Jump lhsFail = frame.testInt32(Assembler::NotEqual, lhs);
                stubcc.linkExit(lhsFail, Uses(2));
            }
            if (!rhsInt) {
                Jump rhsFail = frame.testInt32(Assembler::NotEqual, rhs);
                stubcc.linkExit(rhsFail, Uses(2));
            }
        }

        stubcc.leave();
        OOL_STUBCALL(stub);

        RegisterID reg = frame.ownRegForData(lhs);

        /* x86/64's SET instruction can only take single-byte regs.*/
        RegisterID resultReg = reg;
        if (!(Registers::maskReg(reg) & Registers::SingleByteRegs))
            resultReg = frame.allocReg(Registers::SingleByteRegs);

        /* Emit the compare & set. */
        if (rhs->isConstant()) {
            masm.set32(cond, reg, Imm32(rhs->getValue().toInt32()), resultReg);
        } else if (frame.shouldAvoidDataRemat(rhs)) {
            masm.set32(cond, reg,
                       masm.payloadOf(frame.addressOf(rhs)),
                       resultReg);
        } else {
            masm.set32(cond, reg, frame.tempRegForData(rhs), resultReg);
        }

        /* Clean up and push a boolean. */
        frame.pop();
        frame.pop();
        if (reg != resultReg)
            frame.freeReg(reg);
        frame.pushTypedPayload(JSVAL_TYPE_BOOLEAN, resultReg);
        stubcc.rejoin(Changes(1));
    }
    return true;
}

/*
 * Emit an OOL path for a possibly double LHS, and possibly int32 or number RHS.
 */
void
mjit::Compiler::emitLeftDoublePath(FrameEntry *lhs, FrameEntry *rhs, FrameState::BinaryAlloc &regs,
                                   MaybeJump &lhsNotDouble, MaybeJump &rhsNotNumber,
                                   MaybeJump &lhsUnknownDone)
{
    /* If the LHS is not a 32-bit integer, take OOL path. */
    Jump lhsNotInt32 = masm.testInt32(Assembler::NotEqual, regs.lhsType.reg());
    stubcc.linkExitDirect(lhsNotInt32, stubcc.masm.label());

    /* OOL path for LHS as a double - first test LHS is double. */
    lhsNotDouble = stubcc.masm.testDouble(Assembler::NotEqual, regs.lhsType.reg());

    /* Ensure the RHS is a number. */
    MaybeJump rhsIsDouble;
    if (!rhs->isTypeKnown()) {
        rhsIsDouble = stubcc.masm.testDouble(Assembler::Equal, regs.rhsType.reg());
        rhsNotNumber = stubcc.masm.testInt32(Assembler::NotEqual, regs.rhsType.reg());
    }

    /* If RHS is constant, convert now. */
    if (rhs->isConstant())
        slowLoadConstantDouble(stubcc.masm, rhs, regs.rhsFP);
    else
        stubcc.masm.convertInt32ToDouble(regs.rhsData.reg(), regs.rhsFP);

    if (!rhs->isTypeKnown()) {
        /* Jump past double load, bind double type check. */
        Jump converted = stubcc.masm.jump();
        rhsIsDouble.get().linkTo(stubcc.masm.label(), &stubcc.masm);

        /* Load the double. */
        frame.loadDouble(regs.rhsType.reg(), regs.rhsData.reg(),
                         rhs, regs.rhsFP, stubcc.masm);

        converted.linkTo(stubcc.masm.label(), &stubcc.masm);
    }

    /* Load the LHS. */
    frame.loadDouble(regs.lhsType.reg(), regs.lhsData.reg(),
                     lhs, regs.lhsFP, stubcc.masm);
    lhsUnknownDone = stubcc.masm.jump();
}

/*
 * Emit an OOL path for an integer LHS, possibly double RHS.
 */
void
mjit::Compiler::emitRightDoublePath(FrameEntry *lhs, FrameEntry *rhs, FrameState::BinaryAlloc &regs,
                                    MaybeJump &rhsNotNumber2)
{
    /* If the RHS is not a double, take OOL path. */
    Jump notInt32 = masm.testInt32(Assembler::NotEqual, regs.rhsType.reg());
    stubcc.linkExitDirect(notInt32, stubcc.masm.label());

    /* Now test if RHS is a double. */
    rhsNotNumber2 = stubcc.masm.testDouble(Assembler::NotEqual, regs.rhsType.reg());

    /* We know LHS is an integer. */
    if (lhs->isConstant())
        slowLoadConstantDouble(stubcc.masm, lhs, regs.lhsFP);
    else
        stubcc.masm.convertInt32ToDouble(regs.lhsData.reg(), regs.lhsFP);

    /* Load the RHS. */
    frame.loadDouble(regs.rhsType.reg(), regs.rhsData.reg(),
                     rhs, regs.rhsFP, stubcc.masm);
}

static inline Assembler::DoubleCondition
DoubleCondForOp(JSOp op, JSOp fused)
{
    bool ifeq = fused == JSOP_IFEQ;
    switch (op) {
      case JSOP_GT:
        return ifeq 
               ? Assembler::DoubleLessThanOrEqualOrUnordered
               : Assembler::DoubleGreaterThan;
      case JSOP_GE:
        return ifeq
               ? Assembler::DoubleLessThanOrUnordered
               : Assembler::DoubleGreaterThanOrEqual;
      case JSOP_LT:
        return ifeq
               ? Assembler::DoubleGreaterThanOrEqualOrUnordered
               : Assembler::DoubleLessThan;
      case JSOP_LE:
        return ifeq
               ? Assembler::DoubleGreaterThanOrUnordered
               : Assembler::DoubleLessThanOrEqual;
      default:
        JS_NOT_REACHED("unrecognized op");
        return Assembler::DoubleLessThan;
    }
}

bool
mjit::Compiler::jsop_relational_double(JSOp op, BoolStub stub, jsbytecode *target, JSOp fused)
{
    FrameEntry *rhs = frame.peek(-1);
    FrameEntry *lhs = frame.peek(-2);

    JS_ASSERT_IF(!target, fused != JSOP_IFEQ);

    FPRegisterID fpLeft, fpRight;
    bool allocateLeft, allocateRight;

    MaybeJump lhsNotNumber = loadDouble(lhs, &fpLeft, &allocateLeft);
    if (!allocateLeft)
        frame.pinFPReg(fpLeft);

    MaybeJump rhsNotNumber = loadDouble(rhs, &fpRight, &allocateRight);
    if (!allocateLeft)
        frame.unpinFPReg(fpLeft);

    Assembler::DoubleCondition dblCond = DoubleCondForOp(op, fused);

    if (target) {
        if (lhsNotNumber.isSet())
            stubcc.linkExitForBranch(lhsNotNumber.get());
        if (rhsNotNumber.isSet())
            stubcc.linkExitForBranch(rhsNotNumber.get());
        stubcc.leave();
        OOL_STUBCALL(stub);

        frame.popn(2);
        frame.syncAndForgetEverything();

        Jump j = masm.branchDouble(dblCond, fpLeft, fpRight);

        /*
         * The stub call has no need to rejoin since the state is synced.
         * Instead, we can just test the return value.
         */
        Assembler::Condition cond = (fused == JSOP_IFEQ)
                                    ? Assembler::Zero
                                    : Assembler::NonZero;
        Jump sj = stubcc.masm.branchTest32(cond, Registers::ReturnReg, Registers::ReturnReg);

        /* Rejoin from the slow path. */
        Jump j2 = stubcc.masm.jump();
        stubcc.crossJump(j2, masm.label());

        /*
         * NB: jumpAndTrace emits to the OOL path, so make sure not to use it
         * in the middle of an in-progress slow path.
         */
        if (!jumpAndTrace(j, target, &sj))
            return false;
    } else {
        if (lhsNotNumber.isSet())
            stubcc.linkExit(lhsNotNumber.get(), Uses(2));
        if (rhsNotNumber.isSet())
            stubcc.linkExit(rhsNotNumber.get(), Uses(2));
        stubcc.leave();
        OOL_STUBCALL(stub);

        frame.popn(2);

        RegisterID reg = frame.allocReg();
        Jump j = masm.branchDouble(dblCond, fpLeft, fpRight);
        masm.move(Imm32(0), reg);
        Jump skip = masm.jump();
        j.linkTo(masm.label(), &masm);
        masm.move(Imm32(1), reg);
        skip.linkTo(masm.label(), &masm);

        frame.pushTypedPayload(JSVAL_TYPE_BOOLEAN, reg);

        stubcc.rejoin(Changes(1));

        if (allocateLeft)
            frame.freeFPReg(fpLeft);
        if (allocateRight)
            frame.freeFPReg(fpRight);
    }

    return true;
}

bool
mjit::Compiler::jsop_relational_self(JSOp op, BoolStub stub, jsbytecode *target, JSOp fused)
{
#ifdef DEBUG
    FrameEntry *rhs = frame.peek(-1);
    FrameEntry *lhs = frame.peek(-2);

    JS_ASSERT(frame.haveSameBacking(lhs, rhs));
#endif

    /* :TODO: optimize this?  */
    return emitStubCmpOp(stub, target, fused);
}

/* See jsop_binary_full() for more information on how this works. */
bool
mjit::Compiler::jsop_relational_full(JSOp op, BoolStub stub, jsbytecode *target, JSOp fused)
{
    FrameEntry *rhs = frame.peek(-1);
    FrameEntry *lhs = frame.peek(-2);

    /* Allocate all registers up-front. */
    FrameState::BinaryAlloc regs;
    frame.allocForBinary(lhs, rhs, op, regs, !target);

    MaybeJump lhsNotDouble, rhsNotNumber, lhsUnknownDone;
    if (!lhs->isTypeKnown())
        emitLeftDoublePath(lhs, rhs, regs, lhsNotDouble, rhsNotNumber, lhsUnknownDone);

    MaybeJump rhsNotNumber2;
    if (!rhs->isTypeKnown())
        emitRightDoublePath(lhs, rhs, regs, rhsNotNumber2);

    /* Both double paths will join here. */
    bool hasDoublePath = false;
    if (!rhs->isTypeKnown() || lhsUnknownDone.isSet())
        hasDoublePath = true;

    /* Integer path - figure out the immutable side. */
    JSOp cmpOp = op;
    int32 value = 0;
    RegisterID cmpReg;
    MaybeRegisterID reg;
    if (regs.lhsData.isSet()) {
        cmpReg = regs.lhsData.reg();
        if (!regs.rhsData.isSet())
            value = rhs->getValue().toInt32();
        else
            reg = regs.rhsData.reg();
    } else {
        cmpReg = regs.rhsData.reg();
        value = lhs->getValue().toInt32();
        switch (op) {
          case JSOP_GT:
            cmpOp = JSOP_LT;
            break;
          case JSOP_GE:
            cmpOp = JSOP_LE;
            break;
          case JSOP_LT:
            cmpOp = JSOP_GT;
            break;
          case JSOP_LE:
            cmpOp = JSOP_GE;
            break;
          default:
            JS_NOT_REACHED("unrecognized op");
            break;
        }
    }

    /*
     * Emit the actual comparisons. When a fusion is in play, it's faster to
     * combine the comparison with the jump, so these two cases are implemented
     * separately.
     */

    if (target) {
        /*
         * Emit the double path now, necessary to complete the OOL fast-path
         * before emitting the slow path.
         *
         * Note: doubles have not been swapped yet. Use original op.
         */
        MaybeJump doubleTest, doubleFall;
        Assembler::DoubleCondition dblCond = DoubleCondForOp(op, fused);
        if (hasDoublePath) {
            if (lhsUnknownDone.isSet())
                lhsUnknownDone.get().linkTo(stubcc.masm.label(), &stubcc.masm);
<<<<<<< HEAD
            frame.sync(stubcc.masm, Uses(frame.frameDepth()));
            doubleTest = stubcc.masm.branchDouble(dblCond, regs.lhsFP, regs.rhsFP);
=======
            frame.sync(stubcc.masm, Uses(frame.frameSlots()));
            doubleTest = stubcc.masm.branchDouble(dblCond, fpLeft, fpRight);
>>>>>>> 93737b4c
            doubleFall = stubcc.masm.jump();

            /* Link all incoming slow paths to here. */
            if (lhsNotDouble.isSet()) {
                lhsNotDouble.get().linkTo(stubcc.masm.label(), &stubcc.masm);
                if (rhsNotNumber.isSet())
                    rhsNotNumber.get().linkTo(stubcc.masm.label(), &stubcc.masm);
            }
            if (rhsNotNumber2.isSet())
                rhsNotNumber2.get().linkTo(stubcc.masm.label(), &stubcc.masm);

            /*
             * For fusions, spill the tracker state. xmm* remain intact. Note
             * that frame.sync() must be used directly, to avoid syncExit()'s
             * jumping logic.
             */
            frame.sync(stubcc.masm, Uses(frame.frameSlots()));
            stubcc.leave();
            OOL_STUBCALL(stub);
        }

        /* Forget the world, preserving data. */
        frame.pinReg(cmpReg);
        if (reg.isSet())
            frame.pinReg(reg.reg());
        
        frame.popn(2);

        frame.syncAndKillEverything();
        frame.unpinKilledReg(cmpReg);
        if (reg.isSet())
            frame.unpinKilledReg(reg.reg());
        frame.syncAndForgetEverything();
        
        /* Operands could have been reordered, so use cmpOp. */
        Assembler::Condition i32Cond;
        bool ifeq = fused == JSOP_IFEQ;
        switch (cmpOp) {
          case JSOP_GT:
            i32Cond = ifeq ? Assembler::LessThanOrEqual : Assembler::GreaterThan;
            break;
          case JSOP_GE:
            i32Cond = ifeq ? Assembler::LessThan : Assembler::GreaterThanOrEqual;
            break;
          case JSOP_LT:
            i32Cond = ifeq ? Assembler::GreaterThanOrEqual : Assembler::LessThan;
            break;
          case JSOP_LE:
            i32Cond = ifeq ? Assembler::GreaterThan : Assembler::LessThanOrEqual;
            break;
          default:
            JS_NOT_REACHED("unrecognized op");
            return false;
        }

        /* Emit the i32 path. */
        Jump fast;
        if (reg.isSet())
            fast = masm.branch32(i32Cond, cmpReg, reg.reg());
        else
            fast = masm.branch32(i32Cond, cmpReg, Imm32(value));

        /*
         * The stub call has no need to rejoin since state is synced. Instead,
         * we can just test the return value.
         */
        Assembler::Condition cond = (fused == JSOP_IFEQ)
                                    ? Assembler::Zero
                                    : Assembler::NonZero;
        Jump j = stubcc.masm.branchTest32(cond, Registers::ReturnReg, Registers::ReturnReg);

        /* Rejoin from the slow path. */
        Jump j2 = stubcc.masm.jump();
        stubcc.crossJump(j2, masm.label());

        /* :TODO: make double path invoke tracer. */
        if (hasDoublePath) {
            j.linkTo(stubcc.masm.label(), &stubcc.masm);
            doubleTest.get().linkTo(stubcc.masm.label(), &stubcc.masm);
            j = stubcc.masm.jump();
        }

        /*
         * NB: jumpAndTrace emits to the OOL path, so make sure not to use it
         * in the middle of an in-progress slow path.
         */
        if (!jumpAndTrace(fast, target, &j))
            return false;

        /* Rejoin from the double path. */
        if (hasDoublePath)
            stubcc.crossJump(doubleFall.get(), masm.label());
    } else {
        /*
         * Emit the double path now, necessary to complete the OOL fast-path
         * before emitting the slow path.
         */
        MaybeJump doubleDone;
        Assembler::DoubleCondition dblCond = DoubleCondForOp(op, JSOP_NOP);
        if (hasDoublePath) {
            if (lhsUnknownDone.isSet())
                lhsUnknownDone.get().linkTo(stubcc.masm.label(), &stubcc.masm);
            /* :FIXME: Use SET if we can? */
            Jump test = stubcc.masm.branchDouble(dblCond, regs.lhsFP, regs.rhsFP);
            stubcc.masm.move(Imm32(0), regs.result);
            Jump skip = stubcc.masm.jump();
            test.linkTo(stubcc.masm.label(), &stubcc.masm);
            stubcc.masm.move(Imm32(1), regs.result);
            skip.linkTo(stubcc.masm.label(), &stubcc.masm);
            doubleDone = stubcc.masm.jump();

            /* Link all incoming slow paths to here. */
            if (lhsNotDouble.isSet()) {
                lhsNotDouble.get().linkTo(stubcc.masm.label(), &stubcc.masm);
                if (rhsNotNumber.isSet())
                    rhsNotNumber.get().linkTo(stubcc.masm.label(), &stubcc.masm);
            }
            if (rhsNotNumber2.isSet())
                rhsNotNumber2.get().linkTo(stubcc.masm.label(), &stubcc.masm);

            /* Emit the slow path - note full frame syncage. */
            frame.sync(stubcc.masm, Uses(2));
            stubcc.leave();
            OOL_STUBCALL(stub);
        }

        /* Get an integer comparison condition. */
        Assembler::Condition i32Cond;
        switch (cmpOp) {
          case JSOP_GT:
            i32Cond = Assembler::GreaterThan;
            break;
          case JSOP_GE:
            i32Cond = Assembler::GreaterThanOrEqual;
            break;
          case JSOP_LT:
            i32Cond = Assembler::LessThan;
            break;
          case JSOP_LE:
            i32Cond = Assembler::LessThanOrEqual;
            break;
          default:
            JS_NOT_REACHED("unrecognized op");
            return false;
        }

        /* Emit the compare & set. */
        if (Registers::maskReg(regs.result) & Registers::SingleByteRegs) {
            if (reg.isSet())
                masm.set32(i32Cond, cmpReg, reg.reg(), regs.result);
            else
                masm.set32(i32Cond, cmpReg, Imm32(value), regs.result);
        } else {
            Jump j;
            if (reg.isSet())
                j = masm.branch32(i32Cond, cmpReg, reg.reg());
            else
                j = masm.branch32(i32Cond, cmpReg, Imm32(value));
            masm.move(Imm32(0), regs.result);
            Jump skip = masm.jump();
            j.linkTo(masm.label(),  &masm);
            masm.move(Imm32(1), regs.result);
            skip.linkTo(masm.label(), &masm);
        }

        frame.popn(2);
        frame.pushTypedPayload(JSVAL_TYPE_BOOLEAN, regs.result);

        if (hasDoublePath)
            stubcc.crossJump(doubleDone.get(), masm.label());
        stubcc.rejoin(Changes(1));

        frame.freeFPReg(regs.lhsFP);
        frame.freeFPReg(regs.rhsFP);
    }

    return true;
}
<|MERGE_RESOLUTION|>--- conflicted
+++ resolved
@@ -1488,13 +1488,8 @@
         if (hasDoublePath) {
             if (lhsUnknownDone.isSet())
                 lhsUnknownDone.get().linkTo(stubcc.masm.label(), &stubcc.masm);
-<<<<<<< HEAD
-            frame.sync(stubcc.masm, Uses(frame.frameDepth()));
+            frame.sync(stubcc.masm, Uses(frame.frameSlots()));
             doubleTest = stubcc.masm.branchDouble(dblCond, regs.lhsFP, regs.rhsFP);
-=======
-            frame.sync(stubcc.masm, Uses(frame.frameSlots()));
-            doubleTest = stubcc.masm.branchDouble(dblCond, fpLeft, fpRight);
->>>>>>> 93737b4c
             doubleFall = stubcc.masm.jump();
 
             /* Link all incoming slow paths to here. */
