/* -*- Mode: C++; tab-width: 4; indent-tabs-mode: nil; c-basic-offset: 4 -*-
 * vim: set ts=8 sw=4 et tw=99:
 *
 * ***** BEGIN LICENSE BLOCK *****
 * Version: MPL 1.1/GPL 2.0/LGPL 2.1
 *
 * The contents of this file are subject to the Mozilla Public License Version
 * 1.1 (the "License"); you may not use this file except in compliance with
 * the License. You may obtain a copy of the License at
 * http://www.mozilla.org/MPL/
 *
 * Software distributed under the License is distributed on an "AS IS" basis,
 * WITHOUT WARRANTY OF ANY KIND, either express or implied. See the License
 * for the specific language governing rights and limitations under the
 * License.
 *
 * The Original Code is Mozilla Communicator client code, released
 * March 31, 1998.
 *
 * The Initial Developer of the Original Code is
 * Netscape Communications Corporation.
 * Portions created by the Initial Developer are Copyright (C) 1998
 * the Initial Developer. All Rights Reserved.
 *
 * Contributor(s):
 *
 * Alternatively, the contents of this file may be used under the terms of
 * either of the GNU General Public License Version 2 or later (the "GPL"),
 * or the GNU Lesser General Public License Version 2.1 or later (the "LGPL"),
 * in which case the provisions of the GPL or the LGPL are applicable instead
 * of those above. If you wish to allow use of your version of this file only
 * under the terms of either the GPL or the LGPL, and not to allow others to
 * use your version of this file under the terms of the MPL, indicate your
 * decision by deleting the provisions above and replace them with the notice
 * and other provisions required by the GPL or the LGPL. If you do not delete
 * the provisions above, a recipient may use your version of this file under
 * the terms of any one of the MPL, the GPL or the LGPL.
 *
 * ***** END LICENSE BLOCK ***** */

/*
 * JavaScript bytecode interpreter.
 */
#include <stdio.h>
#include <string.h>
#include <math.h>
#include "jstypes.h"
#include "jsstdint.h"
#include "jsarena.h"
#include "jsutil.h"
#include "jsprf.h"
#include "jsapi.h"
#include "jsarray.h"
#include "jsatom.h"
#include "jsbool.h"
#include "jscntxt.h"
#include "jsdate.h"
#include "jsversion.h"
#include "jsdbgapi.h"
#include "jsfun.h"
#include "jsgc.h"
#include "jsgcmark.h"
#include "jsinterp.h"
#include "jsiter.h"
#include "jslock.h"
#include "jsnum.h"
#include "jsobj.h"
#include "jsopcode.h"
#include "jspropertycache.h"
#include "jsemit.h"
#include "jsscope.h"
#include "jsscript.h"
#include "jsstr.h"
#include "jsstaticcheck.h"
#include "jstracer.h"
#include "jslibmath.h"
#include "jsvector.h"
#ifdef JS_METHODJIT
#include "methodjit/MethodJIT.h"
#include "methodjit/MethodJIT-inl.h"
#include "methodjit/Logging.h"
#endif
#include "vm/Debugger.h"

#include "jsatominlines.h"
#include "jsinferinlines.h"
#include "jsinterpinlines.h"
#include "jsobjinlines.h"
#include "jsopcodeinlines.h"
#include "jsprobes.h"
#include "jspropertycacheinlines.h"
#include "jsscopeinlines.h"
#include "jsscriptinlines.h"
#include "jstypedarrayinlines.h"

#include "vm/Stack-inl.h"
#include "vm/String-inl.h"

#if JS_HAS_XML_SUPPORT
#include "jsxml.h"
#endif

#include "jsautooplen.h"

#if defined(JS_METHODJIT) && defined(JS_MONOIC)
#include "methodjit/MonoIC.h"
#endif

using namespace js;
using namespace js::gc;
using namespace js::types;

JSObject *
js::GetScopeChain(JSContext *cx)
{
    /*
     * Note: we don't need to expand inline frames here, because frames are
     * only inlined when the caller and callee share the same scope chain.
     */
    StackFrame *fp = js_GetTopStackFrame(cx, FRAME_EXPAND_NONE);
    if (!fp) {
        /*
         * There is no code active on this context. In place of an actual
         * scope chain, use the context's global object, which is set in
         * js_InitFunctionAndObjectClasses, and which represents the default
         * scope chain for the embedding. See also js_FindClassObject.
         *
         * For embeddings that use the inner and outer object hooks, the inner
         * object represents the ultimate global object, with the outer object
         * acting as a stand-in.
         */
        JSObject *obj = cx->globalObject;
        if (!obj) {
            JS_ReportErrorNumber(cx, js_GetErrorMessage, NULL, JSMSG_INACTIVE);
            return NULL;
        }

        OBJ_TO_INNER_OBJECT(cx, obj);
        return obj;
    }
    return GetScopeChain(cx, fp);
}

/*
 * This computes the blockChain by iterating through the bytecode
 * of the current script until it reaches the PC. Each time it sees
 * an ENTERBLOCK or LEAVEBLOCK instruction, it records the new
 * blockChain. A faster variant of this function that doesn't
 * require bytecode scanning appears below.
 */
JSObject *
js::GetBlockChain(JSContext *cx, StackFrame *fp)
{
    if (!fp->isScriptFrame())
        return NULL;

    /* Assume that imacros don't affect blockChain */
    jsbytecode *target = fp->hasImacropc() ? fp->imacropc() : fp->pcQuadratic(cx->stack);

    JSScript *script = fp->script();
    jsbytecode *start = script->code;

    /*
     * If the debugger asks for the scope chain at a pc where we are about to
     * fix it up, advance target past the fixup. See bug 672804.
     */
    JSOp op = js_GetOpcode(cx, script, target);
    while (op == JSOP_NOP || op == JSOP_INDEXBASE || op == JSOP_INDEXBASE1 ||
           op == JSOP_INDEXBASE2 || op == JSOP_INDEXBASE3 ||
           op == JSOP_BLOCKCHAIN || op == JSOP_NULLBLOCKCHAIN)
    {
        target += js_CodeSpec[op].length;
        op = js_GetOpcode(cx, script, target);
    }
    JS_ASSERT(target >= start && target < start + script->length);

    JSObject *blockChain = NULL;
    uintN indexBase = 0;
    ptrdiff_t oplen;
    for (jsbytecode *pc = start; pc < target; pc += oplen) {
        JSOp op = js_GetOpcode(cx, script, pc);
        const JSCodeSpec *cs = &js_CodeSpec[op];
        oplen = cs->length;
        if (oplen < 0)
            oplen = js_GetVariableBytecodeLength(pc);

        if (op == JSOP_INDEXBASE)
            indexBase = GET_INDEXBASE(pc);
        else if (op == JSOP_INDEXBASE1 || op == JSOP_INDEXBASE2 || op == JSOP_INDEXBASE3)
            indexBase = (op - JSOP_INDEXBASE1 + 1) << 16;
        else if (op == JSOP_RESETBASE || op == JSOP_RESETBASE0)
            indexBase = 0;
        else if (op == JSOP_ENTERBLOCK)
            blockChain = script->getObject(indexBase + GET_INDEX(pc));
        else if (op == JSOP_LEAVEBLOCK || op == JSOP_LEAVEBLOCKEXPR)
            blockChain = blockChain->getParent();
        else if (op == JSOP_BLOCKCHAIN)
            blockChain = script->getObject(indexBase + GET_INDEX(pc));
        else if (op == JSOP_NULLBLOCKCHAIN)
            blockChain = NULL;
    }

    return blockChain;
}

/*
 * This function computes the current blockChain, but only in
 * the special case where a BLOCKCHAIN or NULLBLOCKCHAIN
 * instruction appears immediately after the current PC.
 * We ensure this happens for a few important ops like DEFFUN.
 * |oplen| is the length of opcode at the current PC.
 */
JSObject *
js::GetBlockChainFast(JSContext *cx, StackFrame *fp, JSOp op, size_t oplen)
{
    /* Assume that we're in a script frame. */
    jsbytecode *pc = fp->pcQuadratic(cx->stack);
    JS_ASSERT(js_GetOpcode(cx, fp->script(), pc) == op);

    pc += oplen;
    op = JSOp(*pc);

    /* The fast paths assume no JSOP_RESETBASE/INDEXBASE or JSOP_TRAP noise. */
    if (op == JSOP_NULLBLOCKCHAIN)
        return NULL;
    if (op == JSOP_BLOCKCHAIN)
        return fp->script()->getObject(GET_INDEX(pc));

    return GetBlockChain(cx, fp);
}

/*
 * We can't determine in advance which local variables can live on the stack and
 * be freed when their dynamic scope ends, and which will be closed over and
 * need to live in the heap.  So we place variables on the stack initially, note
 * when they are closed over, and copy those that are out to the heap when we
 * leave their dynamic scope.
 *
 * The bytecode compiler produces a tree of block objects accompanying each
 * JSScript representing those lexical blocks in the script that have let-bound
 * variables associated with them.  These block objects are never modified, and
 * never become part of any function's scope chain.  Their parent slots point to
 * the innermost block that encloses them, or are NULL in the outermost blocks
 * within a function or in eval or global code.
 *
 * When we are in the static scope of such a block, blockChain points to its
 * compiler-allocated block object; otherwise, it is NULL.
 *
 * scopeChain is the current scope chain, including 'call' and 'block' objects
 * for those function calls and lexical blocks whose static scope we are
 * currently executing in, and 'with' objects for with statements; the chain is
 * typically terminated by a global object.  However, as an optimization, the
 * young end of the chain omits block objects we have not yet cloned.  To create
 * a closure, we clone the missing blocks from blockChain (which is always
 * current), place them at the head of scopeChain, and use that for the
 * closure's scope chain.  If we never close over a lexical block, we never
 * place a mutable clone of it on scopeChain.
 *
 * This lazy cloning is implemented in GetScopeChain, which is also used in
 * some other cases --- entering 'with' blocks, for example.
 */
static JSObject *
GetScopeChainFull(JSContext *cx, StackFrame *fp, JSObject *blockChain)
{
    JSObject *sharedBlock = blockChain;

    if (!sharedBlock) {
        /*
         * Don't force a call object for a lightweight function call, but do
         * insist that there is a call object for a heavyweight function call.
         */
        JS_ASSERT_IF(fp->isNonEvalFunctionFrame() && fp->fun()->isHeavyweight(),
                     fp->hasCallObj());
        return &fp->scopeChain();
    }

    /* We don't handle cloning blocks on trace.  */
    LeaveTrace(cx);

    /*
     * We have one or more lexical scopes to reflect into fp->scopeChain, so
     * make sure there's a call object at the current head of the scope chain,
     * if this frame is a call frame.
     *
     * Also, identify the innermost compiler-allocated block we needn't clone.
     */
    JSObject *limitBlock, *limitClone;
    if (fp->isNonEvalFunctionFrame() && !fp->hasCallObj()) {
        JS_ASSERT_IF(fp->scopeChain().isClonedBlock(), fp->scopeChain().getPrivate() != fp);
        if (!CreateFunCallObject(cx, fp))
            return NULL;

        /* We know we must clone everything on blockChain. */
        limitBlock = limitClone = NULL;
    } else {
        /*
         * scopeChain includes all blocks whose static scope we're within that
         * have already been cloned.  Find the innermost such block.  Its
         * prototype should appear on blockChain; we'll clone blockChain up
         * to, but not including, that prototype.
         */
        limitClone = &fp->scopeChain();
        while (limitClone->isWith())
            limitClone = limitClone->getParent();
        JS_ASSERT(limitClone);

        /*
         * It may seem like we don't know enough about limitClone to be able
         * to just grab its prototype as we do here, but it's actually okay.
         *
         * If limitClone is a block object belonging to this frame, then its
         * prototype is the innermost entry in blockChain that we have already
         * cloned, and is thus the place to stop when we clone below.
         *
         * Otherwise, there are no blocks for this frame on scopeChain, and we
         * need to clone the whole blockChain.  In this case, limitBlock can
         * point to any object known not to be on blockChain, since we simply
         * loop until we hit limitBlock or NULL.  If limitClone is a block, it
         * isn't a block from this function, since blocks can't be nested
         * within themselves on scopeChain (recursion is dynamic nesting, not
         * static nesting).  If limitClone isn't a block, its prototype won't
         * be a block either.  So we can just grab limitClone's prototype here
         * regardless of its type or which frame it belongs to.
         */
        limitBlock = limitClone->getProto();

        /* If the innermost block has already been cloned, we are done. */
        if (limitBlock == sharedBlock)
            return &fp->scopeChain();
    }

    /*
     * Special-case cloning the innermost block; this doesn't have enough in
     * common with subsequent steps to include in the loop.
     *
     * js_CloneBlockObject leaves the clone's parent slot uninitialized. We
     * populate it below.
     */
    JSObject *innermostNewChild = js_CloneBlockObject(cx, sharedBlock, fp);
    if (!innermostNewChild)
        return NULL;
    AutoObjectRooter tvr(cx, innermostNewChild);

    /*
     * Clone our way towards outer scopes until we reach the innermost
     * enclosing function, or the innermost block we've already cloned.
     */
    JSObject *newChild = innermostNewChild;
    for (;;) {
        JS_ASSERT(newChild->getProto() == sharedBlock);
        sharedBlock = sharedBlock->getParent();

        /* Sometimes limitBlock will be NULL, so check that first.  */
        if (sharedBlock == limitBlock || !sharedBlock)
            break;

        /* As in the call above, we don't know the real parent yet.  */
        JSObject *clone = js_CloneBlockObject(cx, sharedBlock, fp);
        if (!clone)
            return NULL;

        newChild->setParent(clone);
        newChild = clone;
    }
    newChild->setParent(&fp->scopeChain());


    /*
     * If we found a limit block belonging to this frame, then we should have
     * found it in blockChain.
     */
    JS_ASSERT_IF(limitBlock &&
                 limitBlock->isBlock() &&
                 limitClone->getPrivate() == js_FloatingFrameIfGenerator(cx, fp),
                 sharedBlock);

    /* Place our newly cloned blocks at the head of the scope chain.  */
    fp->setScopeChainNoCallObj(*innermostNewChild);
    return innermostNewChild;
}

JSObject *
js::GetScopeChain(JSContext *cx, StackFrame *fp)
{
    return GetScopeChainFull(cx, fp, GetBlockChain(cx, fp));
}

JSObject *
js::GetScopeChainFast(JSContext *cx, StackFrame *fp, JSOp op, size_t oplen)
{
    return GetScopeChainFull(cx, fp, GetBlockChainFast(cx, fp, op, oplen));
}

/* Some objects (e.g., With) delegate 'this' to another object. */
static inline JSObject *
CallThisObjectHook(JSContext *cx, JSObject *obj, Value *argv)
{
    JSObject *thisp = obj->thisObject(cx);
    if (!thisp)
        return NULL;
    argv[-1].setObject(*thisp);
    return thisp;
}

void
js::ReportIncompatibleMethod(JSContext *cx, Value *vp, Class *clasp)
{
    Value &thisv = vp[1];

#ifdef DEBUG
    if (thisv.isObject()) {
        JS_ASSERT(thisv.toObject().getClass() != clasp);
    } else if (thisv.isString()) {
        JS_ASSERT(clasp != &StringClass);
    } else if (thisv.isNumber()) {
        JS_ASSERT(clasp != &NumberClass);
    } else if (thisv.isBoolean()) {
        JS_ASSERT(clasp != &BooleanClass);
    } else {
        JS_ASSERT(thisv.isUndefined() || thisv.isNull());
    }
#endif

    if (JSFunction *fun = js_ValueToFunction(cx, &vp[0], 0)) {
        JSAutoByteString funNameBytes;
        if (const char *funName = GetFunctionNameBytes(cx, fun, &funNameBytes)) {
            JS_ReportErrorNumber(cx, js_GetErrorMessage, NULL, JSMSG_INCOMPATIBLE_PROTO,
                                 clasp->name, funName, InformalValueTypeName(thisv));
        }
    }
}

/*
 * ECMA requires "the global object", but in embeddings such as the browser,
 * which have multiple top-level objects (windows, frames, etc. in the DOM),
 * we prefer fun's parent.  An example that causes this code to run:
 *
 *   // in window w1
 *   function f() { return this }
 *   function g() { return f }
 *
 *   // in window w2
 *   var h = w1.g()
 *   alert(h() == w1)
 *
 * The alert should display "true".
 */
bool
js::BoxNonStrictThis(JSContext *cx, const CallReceiver &call)
{
    /*
     * Check for SynthesizeFrame poisoning and fast constructors which
     * didn't check their callee properly.
     */
    Value &thisv = call.thisv();
    JS_ASSERT(!thisv.isMagic());

#ifdef DEBUG
    JSFunction *fun = call.callee().isFunction() ? call.callee().getFunctionPrivate() : NULL;
    JS_ASSERT_IF(fun && fun->isInterpreted(), !fun->inStrictMode());
#endif

    if (thisv.isNullOrUndefined()) {
        JSObject *thisp = call.callee().getGlobal()->thisObject(cx);
        if (!thisp)
            return false;
        call.thisv().setObject(*thisp);
        return true;
    }

    if (!thisv.isObject())
        return !!js_PrimitiveToObject(cx, &thisv);

    return true;
}

#if JS_HAS_NO_SUCH_METHOD

const uint32 JSSLOT_FOUND_FUNCTION  = 0;
const uint32 JSSLOT_SAVED_ID        = 1;

static void
no_such_method_trace(JSTracer *trc, JSObject *obj)
{
    gc::MarkValue(trc, obj->getSlot(JSSLOT_FOUND_FUNCTION), "found function");
    gc::MarkValue(trc, obj->getSlot(JSSLOT_SAVED_ID), "saved id");
}

Class js_NoSuchMethodClass = {
    "NoSuchMethod",
    JSCLASS_HAS_RESERVED_SLOTS(2) | JSCLASS_IS_ANONYMOUS,
    PropertyStub,         /* addProperty */
    PropertyStub,         /* delProperty */
    PropertyStub,         /* getProperty */
    StrictPropertyStub,   /* setProperty */
    EnumerateStub,
    ResolveStub,
    ConvertStub,
    NULL,                 /* finalize */
    NULL,                 /* reserved0 */
    NULL,                 /* checkAccess */
    NULL,                 /* call */
    NULL,                 /* construct */
    NULL,                 /* XDR */
    NULL,                 /* hasInstance */
    no_such_method_trace  /* trace */
};

/*
 * When JSOP_CALLPROP or JSOP_CALLELEM does not find the method property of
 * the base object, we search for the __noSuchMethod__ method in the base.
 * If it exists, we store the method and the property's id into an object of
 * NoSuchMethod class and store this object into the callee's stack slot.
 * Later, Invoke will recognise such an object and transfer control to
 * NoSuchMethod that invokes the method like:
 *
 *   this.__noSuchMethod__(id, args)
 *
 * where id is the name of the method that this invocation attempted to
 * call by name, and args is an Array containing this invocation's actual
 * parameters.
 */
bool
js::OnUnknownMethod(JSContext *cx, Value *vp)
{
    JS_ASSERT(!vp[1].isPrimitive());

    JSObject *obj = &vp[1].toObject();
    jsid id = ATOM_TO_JSID(cx->runtime->atomState.noSuchMethodAtom);
    AutoValueRooter tvr(cx);
    if (!js_GetMethod(cx, obj, id, JSGET_NO_METHOD_BARRIER, tvr.addr()))
        return false;
    TypeScript::MonitorUnknown(cx, cx->fp()->script(), cx->regs().pc);

    if (tvr.value().isPrimitive()) {
        vp[0] = tvr.value();
    } else {
#if JS_HAS_XML_SUPPORT
        /* Extract the function name from function::name qname. */
        if (vp[0].isObject()) {
            obj = &vp[0].toObject();
            if (js_GetLocalNameFromFunctionQName(obj, &id, cx))
                vp[0] = IdToValue(id);
        }
#endif
        obj = js_NewGCObject(cx, FINALIZE_OBJECT2);
        if (!obj)
            return false;

        obj->init(cx, &js_NoSuchMethodClass, &emptyTypeObject, NULL, NULL, false);
        obj->setSharedNonNativeMap();
        obj->setSlot(JSSLOT_FOUND_FUNCTION, tvr.value());
        obj->setSlot(JSSLOT_SAVED_ID, vp[0]);
        vp[0].setObject(*obj);
    }
    return true;
}

static JS_REQUIRES_STACK JSBool
NoSuchMethod(JSContext *cx, uintN argc, Value *vp)
{
    InvokeArgsGuard args;
    if (!cx->stack.pushInvokeArgs(cx, 2, &args))
        return JS_FALSE;

    JS_ASSERT(vp[0].isObject());
    JS_ASSERT(vp[1].isObject());
    JSObject *obj = &vp[0].toObject();
    JS_ASSERT(obj->getClass() == &js_NoSuchMethodClass);

    args.calleev() = obj->getSlot(JSSLOT_FOUND_FUNCTION);
    args.thisv() = vp[1];
    args[0] = obj->getSlot(JSSLOT_SAVED_ID);
    JSObject *argsobj = NewDenseCopiedArray(cx, argc, vp + 2);
    if (!argsobj)
        return JS_FALSE;
    args[1].setObject(*argsobj);
    JSBool ok = Invoke(cx, args);
    vp[0] = args.rval();
    return ok;
}

#endif /* JS_HAS_NO_SUCH_METHOD */

JS_REQUIRES_STACK bool
js::RunScript(JSContext *cx, JSScript *script, StackFrame *fp)
{
    JS_ASSERT(script);
    JS_ASSERT(fp == cx->fp());
    JS_ASSERT(fp->script() == script);
#ifdef JS_METHODJIT_SPEW
    JMCheckLogging();
#endif

    /* FIXME: Once bug 470510 is fixed, make this an assert. */
    if (script->compileAndGo) {
        if (fp->scopeChain().getGlobal()->isCleared()) {
            JS_ReportErrorNumber(cx, js_GetErrorMessage, NULL, JSMSG_CLEARED_SCOPE);
            return false;
        }
    }

#ifdef JS_METHODJIT
    mjit::CompileStatus status;
    status = mjit::CanMethodJIT(cx, script, fp->isConstructing(),
                                mjit::CompileRequest_Interpreter);
    if (status == mjit::Compile_Error)
        return false;

    if (status == mjit::Compile_Okay)
        return mjit::JaegerShot(cx, false);
#endif

    return Interpret(cx, fp);
}

/*
 * Find a function reference and its 'this' value implicit first parameter
 * under argc arguments on cx's stack, and call the function.  Push missing
 * required arguments, allocate declared local variables, and pop everything
 * when done.  Then push the return value.
 */
bool
js::InvokeKernel(JSContext *cx, const CallArgs &argsRef, MaybeConstruct construct)
{
    /* N.B. Must be kept in sync with InvokeSessionGuard::start/invoke */

    CallArgs args = argsRef;
    JS_ASSERT(args.argc() <= StackSpace::ARGS_LENGTH_MAX);

    JS_ASSERT(!cx->compartment->activeAnalysis);

    /* MaybeConstruct is a subset of InitialFrameFlags */
    InitialFrameFlags initial = (InitialFrameFlags) construct;

    if (args.calleev().isPrimitive()) {
        js_ReportIsNotFunction(cx, &args.calleev(), ToReportFlags(initial));
        return false;
    }

    JSObject &callee = args.callee();
    Class *clasp = callee.getClass();

    /* Invoke non-functions. */
    if (JS_UNLIKELY(clasp != &FunctionClass)) {
#if JS_HAS_NO_SUCH_METHOD
        if (JS_UNLIKELY(clasp == &js_NoSuchMethodClass))
            return NoSuchMethod(cx, args.argc(), args.base());
#endif
        JS_ASSERT_IF(construct, !clasp->construct);
        if (!clasp->call) {
            js_ReportIsNotFunction(cx, &args.calleev(), ToReportFlags(initial));
            return false;
        }
        return CallJSNative(cx, clasp->call, args);
    }

    /* Invoke native functions. */
    JSFunction *fun = callee.getFunctionPrivate();
    JS_ASSERT_IF(construct, !fun->isConstructor());
    if (fun->isNative())
        return CallJSNative(cx, fun->u.n.native, args);

    TypeMonitorCall(cx, args, construct);

    /* Get pointer to new frame/slots, prepare arguments. */
    InvokeFrameGuard ifg;
    if (!cx->stack.pushInvokeFrame(cx, args, initial, &ifg))
        return false;

    /* Now that the new frame is rooted, maybe create a call object. */
    StackFrame *fp = ifg.fp();
    if (!fp->functionPrologue(cx))
        return false;

    /* Run function until JSOP_STOP, JSOP_RETURN or error. */
    JSBool ok;
    {
        AutoPreserveEnumerators preserve(cx);
        ok = RunScript(cx, fun->script(), fp);
    }

    args.rval() = fp->returnValue();
    JS_ASSERT_IF(ok && construct, !args.rval().isPrimitive());
    return ok;
}

bool
InvokeSessionGuard::start(JSContext *cx, const Value &calleev, const Value &thisv, uintN argc)
{
#ifdef JS_TRACER
    if (TRACE_RECORDER(cx))
        AbortRecording(cx, "attempt to reenter VM while recording");
    LeaveTrace(cx);
#endif

    /* Always push arguments, regardless of optimized/normal invoke. */
    ContextStack &stack = cx->stack;
    if (!stack.pushInvokeArgs(cx, argc, &args_))
        return false;

    /* Callees may clobber 'this' or 'callee'. */
    savedCallee_ = args_.calleev() = calleev;
    savedThis_ = args_.thisv() = thisv;

    /* If anyone (through jsdbgapi) finds this frame, make it safe. */
    MakeRangeGCSafe(args_.argv(), args_.argc());

    do {
        /* Hoist dynamic checks from scripted Invoke. */
        if (!calleev.isObject())
            break;
        JSObject &callee = calleev.toObject();
        if (callee.getClass() != &FunctionClass)
            break;
        JSFunction *fun = callee.getFunctionPrivate();
        if (fun->isNative())
            break;
        script_ = fun->script();
<<<<<<< HEAD
        if (!script_->ensureRanAnalysis(cx, fun, callee.getParent()))
            return false;
        if (FunctionNeedsPrologue(cx, fun) || script_->isEmpty())
=======
        if (fun->isHeavyweight())
>>>>>>> cccbb214
            break;

        /*
         * The frame will remain pushed even when the callee isn't active which
         * will affect the observable current global, so avoid any change.
         */
        if (callee.getGlobal() != GetGlobalForScopeChain(cx))
            break;

        /* Push the stack frame once for the session. */
        if (!stack.pushInvokeFrame(cx, args_, INITIAL_NONE, &ifg_))
            return false;

        /*
         * Update the 'this' type of the callee according to the value given,
         * along with the types of any missing arguments. These will be the
         * same across all calls.
         */
        TypeScript::SetThis(cx, script_, thisv);
        for (unsigned i = argc; i < fun->nargs; i++)
            TypeScript::SetArgument(cx, script_, i, types::Type::UndefinedType());

        StackFrame *fp = ifg_.fp();
#ifdef JS_METHODJIT
        /* Hoist dynamic checks from RunScript. */
        mjit::CompileStatus status = mjit::CanMethodJIT(cx, script_, false,
                                                        mjit::CompileRequest_JIT);
        if (status == mjit::Compile_Error)
            return false;
        if (status != mjit::Compile_Okay)
            break;
        /* Cannot also cache the raw code pointer; it can change. */

        /* Hoist dynamic checks from CheckStackAndEnterMethodJIT. */
        JS_CHECK_RECURSION(cx, return false);
        stackLimit_ = stack.space().getStackLimit(cx, REPORT_ERROR);
        if (!stackLimit_)
            return false;

        stop_ = script_->code + script_->length - 1;
        JS_ASSERT(*stop_ == JSOP_STOP);
#endif

        /* Cached to avoid canonicalActualArg in InvokeSessionGuard::operator[]. */
        nformals_ = fp->numFormalArgs();
        formals_ = fp->formalArgs();
        actuals_ = args_.argv();
        JS_ASSERT(actuals_ == fp->actualArgs());
        return true;
    } while (0);

    /*
     * Use the normal invoke path.
     *
     * The callee slot gets overwritten during an unoptimized Invoke, so we
     * cache it here and restore it before every Invoke call. The 'this' value
     * does not get overwritten, so we can fill it here once.
     */
    if (ifg_.pushed())
        ifg_.pop();
    formals_ = actuals_ = args_.argv();
    nformals_ = (unsigned)-1;
    return true;
}

bool
js::Invoke(JSContext *cx, const Value &thisv, const Value &fval, uintN argc, Value *argv,
           Value *rval)
{
    LeaveTrace(cx);

    InvokeArgsGuard args;
    if (!cx->stack.pushInvokeArgs(cx, argc, &args))
        return false;

    args.calleev() = fval;
    args.thisv() = thisv;
    memcpy(args.argv(), argv, argc * sizeof(Value));

    if (args.thisv().isObject()) {
        /*
         * We must call the thisObject hook in case we are not called from the
         * interpreter, where a prior bytecode has computed an appropriate
         * |this| already.
         */
        JSObject *thisp = args.thisv().toObject().thisObject(cx);
        if (!thisp)
             return false;
        args.thisv().setObject(*thisp);
    }

    if (!Invoke(cx, args))
        return false;

    *rval = args.rval();
    return true;
}

bool
js::InvokeConstructor(JSContext *cx, const Value &fval, uintN argc, Value *argv, Value *rval)
{
    LeaveTrace(cx);

    InvokeArgsGuard args;
    if (!cx->stack.pushInvokeArgs(cx, argc, &args))
        return false;

    args.calleev() = fval;
    args.thisv().setMagic(JS_THIS_POISON);
    memcpy(args.argv(), argv, argc * sizeof(Value));

    if (!InvokeConstructor(cx, args))
        return false;

    *rval = args.rval();
    return true;
}

bool
js::InvokeGetterOrSetter(JSContext *cx, JSObject *obj, const Value &fval, uintN argc, Value *argv,
                         Value *rval)
{
    LeaveTrace(cx);

    /*
     * Invoke could result in another try to get or set the same id again, see
     * bug 355497.
     */
    JS_CHECK_RECURSION(cx, return false);

    return Invoke(cx, ObjectValue(*obj), fval, argc, argv, rval);
}

#if JS_HAS_SHARP_VARS
JS_STATIC_ASSERT(SHARP_NSLOTS == 2);

static JS_NEVER_INLINE bool
InitSharpSlots(JSContext *cx, StackFrame *fp)
{
    StackFrame *prev = fp->prev();
    JSScript *script = fp->script();
    JS_ASSERT(script->nfixed >= SHARP_NSLOTS);

    Value *sharps = &fp->slots()[script->nfixed - SHARP_NSLOTS];
    if (!fp->isGlobalFrame() && prev->script()->hasSharps) {
        JS_ASSERT(prev->numFixed() >= SHARP_NSLOTS);
        int base = prev->isNonEvalFunctionFrame()
                   ? prev->fun()->script()->bindings.sharpSlotBase(cx)
                   : prev->numFixed() - SHARP_NSLOTS;
        if (base < 0)
            return false;
        sharps[0] = prev->slots()[base];
        sharps[1] = prev->slots()[base + 1];
    } else {
        sharps[0].setUndefined();
        sharps[1].setUndefined();
    }
    return true;
}
#endif

bool
js::ExecuteKernel(JSContext *cx, JSScript *script, JSObject &scopeChain, const Value &thisv,
                  ExecuteType type, StackFrame *evalInFrame, Value *result)
{
    JS_ASSERT_IF(evalInFrame, type == EXECUTE_DEBUG);

    if (script->isEmpty()) {
        if (result)
            result->setUndefined();
        return true;
    }

    LeaveTrace(cx);

    ExecuteFrameGuard efg;
    if (!cx->stack.pushExecuteFrame(cx, script, thisv, scopeChain, type, evalInFrame, &efg))
        return false;

    /* Give strict mode eval its own fresh lexical environment. */
    StackFrame *fp = efg.fp();
    if (fp->isStrictEvalFrame() && !CreateEvalCallObject(cx, fp))
        return false;

#if JS_HAS_SHARP_VARS
    if (script->hasSharps && !InitSharpSlots(cx, fp))
        return false;
#endif

    Probes::startExecution(cx, script);

    if (!script->ensureRanAnalysis(cx, NULL, &scopeChain))
        return false;

    TypeScript::SetThis(cx, script, fp->thisValue());

    AutoPreserveEnumerators preserve(cx);
    JSBool ok = RunScript(cx, script, fp);
    if (result && ok)
        *result = fp->returnValue();

    if (fp->isStrictEvalFrame())
        js_PutCallObject(fp);

    Probes::stopExecution(cx, script);

    return !!ok;
}

bool
js::Execute(JSContext *cx, JSScript *script, JSObject &scopeChainArg, Value *rval)
{
    /* The scope chain could be anything, so innerize just in case. */
    JSObject *scopeChain = &scopeChainArg;
    OBJ_TO_INNER_OBJECT(cx, scopeChain);
    if (!scopeChain)
        return false;

    /* If we were handed a non-native object, complain bitterly. */
    if (!scopeChain->isNative()) {
        JS_ReportErrorNumber(cx, js_GetErrorMessage, NULL, JSMSG_NON_NATIVE_SCOPE);
        return false;
    }
    JS_ASSERT(!scopeChain->getOps()->defineProperty);

    /* The VAROBJFIX option makes varObj == globalObj in global code. */
    if (!cx->hasRunOption(JSOPTION_VAROBJFIX))
        scopeChain->makeVarObj();

    /* Use the scope chain as 'this', modulo outerization. */
    JSObject *thisObj = scopeChain->thisObject(cx);
    if (!thisObj)
        return false;
    Value thisv = ObjectValue(*thisObj);

    return ExecuteKernel(cx, script, *scopeChain, thisv, EXECUTE_GLOBAL,
                         NULL /* evalInFrame */, rval);
}

bool
js::CheckRedeclaration(JSContext *cx, JSObject *obj, jsid id, uintN attrs)
{
    JSObject *obj2;
    JSProperty *prop;
    uintN oldAttrs;
    bool isFunction;
    const char *type, *name;

    if (!obj->lookupProperty(cx, id, &obj2, &prop))
        return false;
    if (!prop)
        return true;
    if (obj2->isNative()) {
        oldAttrs = ((Shape *) prop)->attributes();
    } else {
        if (!obj2->getAttributes(cx, id, &oldAttrs))
            return false;
    }

    /* We allow redeclaring some non-readonly properties. */
    if (((oldAttrs | attrs) & JSPROP_READONLY) == 0) {
        /* Allow redeclaration of variables and functions. */
        if (!(attrs & (JSPROP_GETTER | JSPROP_SETTER)))
            return true;

        /*
         * Allow adding a getter only if a property already has a setter
         * but no getter and similarly for adding a setter. That is, we
         * allow only the following transitions:
         *
         *   no-property --> getter --> getter + setter
         *   no-property --> setter --> getter + setter
         */
        if ((~(oldAttrs ^ attrs) & (JSPROP_GETTER | JSPROP_SETTER)) == 0)
            return true;

        /*
         * Allow redeclaration of an impermanent property (in which case
         * anyone could delete it and redefine it, willy-nilly).
         */
        if (!(oldAttrs & JSPROP_PERMANENT))
            return true;
    }

    isFunction = (oldAttrs & (JSPROP_GETTER | JSPROP_SETTER)) != 0;
    if (!isFunction) {
        Value value;
        if (!obj->getProperty(cx, id, &value))
            return JS_FALSE;
        isFunction = IsFunctionObject(value);
    }

    type = (oldAttrs & attrs & JSPROP_GETTER)
           ? js_getter_str
           : (oldAttrs & attrs & JSPROP_SETTER)
           ? js_setter_str
           : (oldAttrs & JSPROP_READONLY)
           ? js_const_str
           : isFunction
           ? js_function_str
           : js_var_str;
    JSAutoByteString bytes;
    name = js_ValueToPrintable(cx, IdToValue(id), &bytes);
    if (!name)
        return false;
    JS_ALWAYS_FALSE(JS_ReportErrorFlagsAndNumber(cx, JSREPORT_ERROR, js_GetErrorMessage, NULL,
                                                 JSMSG_REDECLARED_VAR, type, name));
    return false;
}

JSBool
js::HasInstance(JSContext *cx, JSObject *obj, const Value *v, JSBool *bp)
{
    Class *clasp = obj->getClass();
    if (clasp->hasInstance)
        return clasp->hasInstance(cx, obj, v, bp);
    js_ReportValueError(cx, JSMSG_BAD_INSTANCEOF_RHS,
                        JSDVG_SEARCH_STACK, ObjectValue(*obj), NULL);
    return JS_FALSE;
}

bool
js::LooselyEqual(JSContext *cx, const Value &lval, const Value &rval, JSBool *result)
{
#if JS_HAS_XML_SUPPORT
    if (JS_UNLIKELY(lval.isObject() && lval.toObject().isXML()) ||
                    (rval.isObject() && rval.toObject().isXML())) {
        return js_TestXMLEquality(cx, lval, rval, result);
    }
#endif

    if (SameType(lval, rval)) {
        if (lval.isString()) {
            JSString *l = lval.toString();
            JSString *r = rval.toString();
            return EqualStrings(cx, l, r, result);
        }

        if (lval.isDouble()) {
            double l = lval.toDouble(), r = rval.toDouble();
            *result = JSDOUBLE_COMPARE(l, ==, r, false);
            return true;
        }

        if (lval.isObject()) {
            JSObject *l = &lval.toObject();
            JSObject *r = &rval.toObject();
            l->assertSpecialEqualitySynced();

            if (EqualityOp eq = l->getClass()->ext.equality) {
                return eq(cx, l, &rval, result);
            }

            *result = l == r;
            return true;
        }

        *result = lval.payloadAsRawUint32() == rval.payloadAsRawUint32();
        return true;
    }

    if (lval.isNullOrUndefined()) {
        *result = rval.isNullOrUndefined();
        return true;
    }

    if (rval.isNullOrUndefined()) {
        *result = false;
        return true;
    }

    Value lvalue = lval;
    Value rvalue = rval;

    if (!ToPrimitive(cx, &lvalue))
        return false;
    if (!ToPrimitive(cx, &rvalue))
        return false;

    if (lvalue.isString() && rvalue.isString()) {
        JSString *l = lvalue.toString();
        JSString *r = rvalue.toString();
        return EqualStrings(cx, l, r, result);
    }

    double l, r;
    if (!ToNumber(cx, lvalue, &l) || !ToNumber(cx, rvalue, &r))
        return false;
    *result = JSDOUBLE_COMPARE(l, ==, r, false);
    return true;
}

bool
js::StrictlyEqual(JSContext *cx, const Value &lref, const Value &rref, JSBool *equal)
{
    Value lval = lref, rval = rref;
    if (SameType(lval, rval)) {
        if (lval.isString())
            return EqualStrings(cx, lval.toString(), rval.toString(), equal);
        if (lval.isDouble()) {
            *equal = JSDOUBLE_COMPARE(lval.toDouble(), ==, rval.toDouble(), JS_FALSE);
            return true;
        }
        if (lval.isObject()) {
            *equal = lval.toObject() == rval.toObject();
            return true;
        }
        if (lval.isUndefined()) {
            *equal = true;
            return true;
        }
        *equal = lval.payloadAsRawUint32() == rval.payloadAsRawUint32();
        return true;
    }

    if (lval.isDouble() && rval.isInt32()) {
        double ld = lval.toDouble();
        double rd = rval.toInt32();
        *equal = JSDOUBLE_COMPARE(ld, ==, rd, JS_FALSE);
        return true;
    }
    if (lval.isInt32() && rval.isDouble()) {
        double ld = lval.toInt32();
        double rd = rval.toDouble();
        *equal = JSDOUBLE_COMPARE(ld, ==, rd, JS_FALSE);
        return true;
    }

    *equal = false;
    return true;
}

static inline bool
IsNegativeZero(const Value &v)
{
    return v.isDouble() && JSDOUBLE_IS_NEGZERO(v.toDouble());
}

static inline bool
IsNaN(const Value &v)
{
    return v.isDouble() && JSDOUBLE_IS_NaN(v.toDouble());
}

bool
js::SameValue(JSContext *cx, const Value &v1, const Value &v2, JSBool *same)
{
    if (IsNegativeZero(v1)) {
        *same = IsNegativeZero(v2);
        return true;
    }
    if (IsNegativeZero(v2)) {
        *same = false;
        return true;
    }
    if (IsNaN(v1) && IsNaN(v2)) {
        *same = true;
        return true;
    }
    return StrictlyEqual(cx, v1, v2, same);
}

JSType
js::TypeOfValue(JSContext *cx, const Value &vref)
{
    Value v = vref;
    if (v.isNumber())
        return JSTYPE_NUMBER;
    if (v.isString())
        return JSTYPE_STRING;
    if (v.isNull())
        return JSTYPE_OBJECT;
    if (v.isUndefined())
        return JSTYPE_VOID;
    if (v.isObject())
        return v.toObject().typeOf(cx);
    JS_ASSERT(v.isBoolean());
    return JSTYPE_BOOLEAN;
}

bool
js::InvokeConstructorKernel(JSContext *cx, const CallArgs &argsRef)
{
    JS_ASSERT(!FunctionClass.construct);
    CallArgs args = argsRef;

    if (args.calleev().isObject()) {
        JSObject *callee = &args.callee();
        Class *clasp = callee->getClass();
        if (clasp == &FunctionClass) {
            JSFunction *fun = callee->getFunctionPrivate();

            if (fun->isConstructor()) {
                args.thisv().setMagicWithObjectOrNullPayload(NULL);
                Probes::calloutBegin(cx, fun);
                bool ok = CallJSNativeConstructor(cx, fun->u.n.native, args);
                Probes::calloutEnd(cx, fun);
                return ok;
            }

            if (!fun->isInterpretedConstructor())
                goto error;

            if (!InvokeKernel(cx, args, CONSTRUCT))
                return false;

            JS_ASSERT(args.rval().isObject());
            return true;
        }
        if (clasp->construct) {
            args.thisv().setMagicWithObjectOrNullPayload(NULL);
            return CallJSNativeConstructor(cx, clasp->construct, args);
        }
    }

error:
    js_ReportIsNotFunction(cx, &args.calleev(), JSV2F_CONSTRUCT);
    return false;
}

bool
js::InvokeConstructorWithGivenThis(JSContext *cx, JSObject *thisobj, const Value &fval,
                                   uintN argc, Value *argv, Value *rval)
{
    LeaveTrace(cx);

    InvokeArgsGuard args;
    if (!cx->stack.pushInvokeArgs(cx, argc, &args))
        return JS_FALSE;

    args.calleev() = fval;
    /* Initialize args.thisv on all paths below. */
    memcpy(args.argv(), argv, argc * sizeof(Value));

    /* Handle the fast-constructor cases before calling the general case. */
    JSObject &callee = fval.toObject();
    Class *clasp = callee.getClass();
    JSFunction *fun;
    bool ok;
    if (clasp == &FunctionClass && (fun = callee.getFunctionPrivate())->isConstructor()) {
        args.thisv().setMagicWithObjectOrNullPayload(thisobj);
        Probes::calloutBegin(cx, fun);
        ok = CallJSNativeConstructor(cx, fun->u.n.native, args);
        Probes::calloutEnd(cx, fun);
    } else if (clasp->construct) {
        args.thisv().setMagicWithObjectOrNullPayload(thisobj);
        ok = CallJSNativeConstructor(cx, clasp->construct, args);
    } else {
        args.thisv().setObjectOrNull(thisobj);
        ok = Invoke(cx, args, CONSTRUCT);
    }

    *rval = args.rval();
    return ok;
}

bool
js::ValueToId(JSContext *cx, const Value &v, jsid *idp)
{
    int32_t i;
    if (ValueFitsInInt32(v, &i) && INT_FITS_IN_JSID(i)) {
        *idp = INT_TO_JSID(i);
        return true;
    }

#if JS_HAS_XML_SUPPORT
    if (v.isObject()) {
        JSObject *obj = &v.toObject();
        if (obj->isXMLId()) {
            *idp = OBJECT_TO_JSID(obj);
            return JS_TRUE;
        }
    }
#endif

    return js_ValueToStringId(cx, v, idp);
}

/*
 * Enter the new with scope using an object at sp[-1] and associate the depth
 * of the with block with sp + stackIndex.
 */
static bool
EnterWith(JSContext *cx, jsint stackIndex, JSOp op, size_t oplen)
{
    StackFrame *fp = cx->fp();
    Value *sp = cx->regs().sp;
    JS_ASSERT(stackIndex < 0);
    JS_ASSERT(fp->base() <= sp + stackIndex);

    JSObject *obj;
    if (sp[-1].isObject()) {
        obj = &sp[-1].toObject();
    } else {
        obj = js_ValueToNonNullObject(cx, sp[-1]);
        if (!obj)
            return JS_FALSE;
        sp[-1].setObject(*obj);
    }

    JSObject *parent = GetScopeChainFast(cx, fp, op, oplen);
    if (!parent)
        return JS_FALSE;

    OBJ_TO_INNER_OBJECT(cx, obj);
    if (!obj)
        return JS_FALSE;

    JSObject *withobj = js_NewWithObject(cx, obj, parent,
                                         sp + stackIndex - fp->base());
    if (!withobj)
        return JS_FALSE;

    fp->setScopeChainNoCallObj(*withobj);
    return JS_TRUE;
}

static void
LeaveWith(JSContext *cx)
{
    JSObject *withobj;

    withobj = &cx->fp()->scopeChain();
    JS_ASSERT(withobj->getClass() == &WithClass);
    JS_ASSERT(withobj->getPrivate() == js_FloatingFrameIfGenerator(cx, cx->fp()));
    JS_ASSERT(OBJ_BLOCK_DEPTH(cx, withobj) >= 0);
    withobj->setPrivate(NULL);
    cx->fp()->setScopeChainNoCallObj(*withobj->getParent());
}

bool
js::IsActiveWithOrBlock(JSContext *cx, JSObject &obj, int stackDepth)
{
    return (obj.isWith() || obj.isBlock()) &&
           obj.getPrivate() == js_FloatingFrameIfGenerator(cx, cx->fp()) &&
           OBJ_BLOCK_DEPTH(cx, &obj) >= stackDepth;
}

/*
 * Unwind block and scope chains to match the given depth. The function sets
 * fp->sp on return to stackDepth.
 */
bool
js::UnwindScope(JSContext *cx, jsint stackDepth, JSBool normalUnwind)
{
    JS_ASSERT(stackDepth >= 0);
    JS_ASSERT(cx->fp()->base() + stackDepth <= cx->regs().sp);

    StackFrame *fp = cx->fp();
    for (;;) {
        JSObject &scopeChain = fp->scopeChain();
        if (!IsActiveWithOrBlock(cx, scopeChain, stackDepth))
            break;
        if (scopeChain.isBlock()) {
            /* Don't fail until after we've updated all stacks. */
            normalUnwind &= js_PutBlockObject(cx, normalUnwind);
        } else {
            LeaveWith(cx);
        }
    }

    cx->regs().sp = fp->base() + stackDepth;
    return normalUnwind;
}

/*
 * Find the results of incrementing or decrementing *vp. For pre-increments,
 * both *vp and *vp2 will contain the result on return. For post-increments,
 * vp will contain the original value converted to a number and vp2 will get
 * the result. Both vp and vp2 must be roots.
 */
static bool
DoIncDec(JSContext *cx, const JSCodeSpec *cs, Value *vp, Value *vp2)
{
    if (cs->format & JOF_POST) {
        double d;
        if (!ToNumber(cx, *vp, &d))
            return JS_FALSE;
        vp->setNumber(d);
        (cs->format & JOF_INC) ? ++d : --d;
        vp2->setNumber(d);
        return JS_TRUE;
    }

    double d;
    if (!ToNumber(cx, *vp, &d))
        return JS_FALSE;
    (cs->format & JOF_INC) ? ++d : --d;
    vp->setNumber(d);
    *vp2 = *vp;
    return JS_TRUE;
}

const Value &
js::GetUpvar(JSContext *cx, uintN closureLevel, UpvarCookie cookie)
{
    JS_ASSERT(closureLevel >= cookie.level() && cookie.level() > 0);
    const uintN targetLevel = closureLevel - cookie.level();

    StackFrame *fp = FindUpvarFrame(cx, targetLevel);
    uintN slot = cookie.slot();
    const Value *vp;

    if (!fp->isFunctionFrame() || fp->isEvalFrame()) {
        vp = fp->slots() + fp->numFixed();
    } else if (slot < fp->numFormalArgs()) {
        vp = fp->formalArgs();
    } else if (slot == UpvarCookie::CALLEE_SLOT) {
        vp = &fp->calleev();
        slot = 0;
    } else {
        slot -= fp->numFormalArgs();
        JS_ASSERT(slot < fp->numSlots());
        vp = fp->slots();
    }

    return vp[slot];
}

extern StackFrame *
js::FindUpvarFrame(JSContext *cx, uintN targetLevel)
{
    StackFrame *fp = cx->fp();
    while (true) {
        JS_ASSERT(fp && fp->isScriptFrame());
        if (fp->script()->staticLevel == targetLevel)
            break;
        fp = fp->prev();
    }
    return fp;
}

#define PUSH_COPY(v)             do { *regs.sp++ = v; assertSameCompartment(cx, regs.sp[-1]); } while (0)
#define PUSH_COPY_SKIP_CHECK(v)  *regs.sp++ = v
#define PUSH_NULL()              regs.sp++->setNull()
#define PUSH_UNDEFINED()         regs.sp++->setUndefined()
#define PUSH_BOOLEAN(b)          regs.sp++->setBoolean(b)
#define PUSH_DOUBLE(d)           regs.sp++->setDouble(d)
#define PUSH_INT32(i)            regs.sp++->setInt32(i)
#define PUSH_STRING(s)           do { regs.sp++->setString(s); assertSameCompartment(cx, regs.sp[-1]); } while (0)
#define PUSH_OBJECT(obj)         do { regs.sp++->setObject(obj); assertSameCompartment(cx, regs.sp[-1]); } while (0)
#define PUSH_OBJECT_OR_NULL(obj) do { regs.sp++->setObjectOrNull(obj); assertSameCompartment(cx, regs.sp[-1]); } while (0)
#define PUSH_HOLE()              regs.sp++->setMagic(JS_ARRAY_HOLE)
#define POP_COPY_TO(v)           v = *--regs.sp
#define POP_RETURN_VALUE()       regs.fp()->setReturnValue(*--regs.sp)

#define POP_BOOLEAN(cx, vp, b)                                                \
    JS_BEGIN_MACRO                                                            \
        vp = &regs.sp[-1];                                                    \
        if (vp->isNull()) {                                                   \
            b = false;                                                        \
        } else if (vp->isBoolean()) {                                         \
            b = vp->toBoolean();                                              \
        } else {                                                              \
            b = !!js_ValueToBoolean(*vp);                                     \
        }                                                                     \
        regs.sp--;                                                            \
    JS_END_MACRO

#define VALUE_TO_OBJECT(cx, vp, obj)                                          \
    JS_BEGIN_MACRO                                                            \
        if ((vp)->isObject()) {                                               \
            obj = &(vp)->toObject();                                          \
        } else {                                                              \
            obj = js_ValueToNonNullObject(cx, *(vp));                         \
            if (!obj)                                                         \
                goto error;                                                   \
            (vp)->setObject(*obj);                                            \
        }                                                                     \
    JS_END_MACRO

#define FETCH_OBJECT(cx, n, obj)                                              \
    JS_BEGIN_MACRO                                                            \
        Value *vp_ = &regs.sp[n];                                             \
        VALUE_TO_OBJECT(cx, vp_, obj);                                        \
    JS_END_MACRO

/* Test whether v is an int in the range [-2^31 + 1, 2^31 - 2] */
static JS_ALWAYS_INLINE bool
CanIncDecWithoutOverflow(int32_t i)
{
    return (i > JSVAL_INT_MIN) && (i < JSVAL_INT_MAX);
}

/*
 * Threaded interpretation via computed goto appears to be well-supported by
 * GCC 3 and higher.  IBM's C compiler when run with the right options (e.g.,
 * -qlanglvl=extended) also supports threading.  Ditto the SunPro C compiler.
 * Currently it's broken for JS_VERSION < 160, though this isn't worth fixing.
 * Add your compiler support macros here.
 */
#ifndef JS_THREADED_INTERP
# if JS_VERSION >= 160 && (                                                   \
    __GNUC__ >= 3 ||                                                          \
    (__IBMC__ >= 700 && defined __IBM_COMPUTED_GOTO) ||                       \
    __SUNPRO_C >= 0x570)
#  define JS_THREADED_INTERP 1
# else
#  define JS_THREADED_INTERP 0
# endif
#endif

template<typename T>
class GenericInterruptEnabler : public InterpreterFrames::InterruptEnablerBase {
  public:
    GenericInterruptEnabler(T *variable, T value) : variable(variable), value(value) { }
    void enableInterrupts() const { *variable = value; }

  private:
    T *variable;
    T value;
};

inline InterpreterFrames::InterpreterFrames(JSContext *cx, FrameRegs *regs, 
                                            const InterruptEnablerBase &enabler)
  : context(cx), regs(regs), enabler(enabler)
{
    older = JS_THREAD_DATA(cx)->interpreterFrames;
    JS_THREAD_DATA(cx)->interpreterFrames = this;
}
 
inline InterpreterFrames::~InterpreterFrames()
{
    JS_THREAD_DATA(context)->interpreterFrames = older;
}

/*
 * Deadlocks or else bad races are likely if JS_THREADSAFE, so we must rely on
 * single-thread DEBUG js shell testing to verify property cache hits.
 */
#if defined DEBUG && !defined JS_THREADSAFE

# define ASSERT_VALID_PROPERTY_CACHE_HIT(pcoff,obj,pobj,entry)                \
    JS_BEGIN_MACRO                                                            \
        if (!AssertValidPropertyCacheHit(cx, script, regs, pcoff, obj, pobj,  \
                                         entry)) {                            \
            goto error;                                                       \
        }                                                                     \
    JS_END_MACRO

static bool
AssertValidPropertyCacheHit(JSContext *cx, JSScript *script, FrameRegs& regs,
                            ptrdiff_t pcoff, JSObject *start, JSObject *found,
                            PropertyCacheEntry *entry)
{
    uint32 sample = cx->runtime->gcNumber;
    PropertyCacheEntry savedEntry = *entry;

    JSAtom *atom;
    if (pcoff >= 0)
        GET_ATOM_FROM_BYTECODE(script, regs.pc, pcoff, atom);
    else
        atom = cx->runtime->atomState.lengthAtom;

    JSObject *obj, *pobj;
    JSProperty *prop;
    JSBool ok;

    if (JOF_OPMODE(*regs.pc) == JOF_NAME) {
        bool global = js_CodeSpec[*regs.pc].format & JOF_GNAME;
        ok = js_FindProperty(cx, ATOM_TO_JSID(atom), global, &obj, &pobj, &prop);
    } else {
        obj = start;
        ok = js_LookupProperty(cx, obj, ATOM_TO_JSID(atom), &pobj, &prop);
    }
    if (!ok)
        return false;
    if (cx->runtime->gcNumber != sample)
        JS_PROPERTY_CACHE(cx).restore(&savedEntry);
    JS_ASSERT(prop);
    JS_ASSERT(pobj == found);

    const Shape *shape = (Shape *) prop;
    if (entry->vword.isSlot()) {
        JS_ASSERT(entry->vword.toSlot() == shape->slot);
        JS_ASSERT(!shape->isMethod());
    } else if (entry->vword.isShape()) {
        JS_ASSERT(entry->vword.toShape() == shape);
        JS_ASSERT_IF(shape->isMethod(),
                     shape->methodObject() == pobj->nativeGetSlot(shape->slot).toObject());
    } else {
        Value v;
        JS_ASSERT(entry->vword.isFunObj());
        JS_ASSERT(!entry->vword.isNull());
        JS_ASSERT(pobj->brandedOrHasMethodBarrier());
        JS_ASSERT(shape->hasDefaultGetterOrIsMethod());
        JS_ASSERT(pobj->containsSlot(shape->slot));
        v = pobj->nativeGetSlot(shape->slot);
        JS_ASSERT(entry->vword.toFunObj() == v.toObject());

        if (shape->isMethod()) {
            JS_ASSERT(js_CodeSpec[*regs.pc].format & JOF_CALLOP);
            JS_ASSERT(shape->methodObject() == v.toObject());
        }
    }

    return true;
}

#else
# define ASSERT_VALID_PROPERTY_CACHE_HIT(pcoff,obj,pobj,entry) ((void) 0)
#endif

/*
 * Ensure that the intrepreter switch can close call-bytecode cases in the
 * same way as non-call bytecodes.
 */
JS_STATIC_ASSERT(JSOP_NAME_LENGTH == JSOP_CALLNAME_LENGTH);
JS_STATIC_ASSERT(JSOP_GETFCSLOT_LENGTH == JSOP_CALLFCSLOT_LENGTH);
JS_STATIC_ASSERT(JSOP_GETARG_LENGTH == JSOP_CALLARG_LENGTH);
JS_STATIC_ASSERT(JSOP_GETLOCAL_LENGTH == JSOP_CALLLOCAL_LENGTH);
JS_STATIC_ASSERT(JSOP_XMLNAME_LENGTH == JSOP_CALLXMLNAME_LENGTH);

/*
 * Same for JSOP_SETNAME and JSOP_SETPROP, which differ only slightly but
 * remain distinct for the decompiler. Likewise for JSOP_INIT{PROP,METHOD}.
 */
JS_STATIC_ASSERT(JSOP_SETNAME_LENGTH == JSOP_SETPROP_LENGTH);
JS_STATIC_ASSERT(JSOP_SETNAME_LENGTH == JSOP_SETMETHOD_LENGTH);
JS_STATIC_ASSERT(JSOP_INITPROP_LENGTH == JSOP_INITMETHOD_LENGTH);

/* See TRY_BRANCH_AFTER_COND. */
JS_STATIC_ASSERT(JSOP_IFNE_LENGTH == JSOP_IFEQ_LENGTH);
JS_STATIC_ASSERT(JSOP_IFNE == JSOP_IFEQ + 1);

/* For the fastest case inder JSOP_INCNAME, etc. */
JS_STATIC_ASSERT(JSOP_INCNAME_LENGTH == JSOP_DECNAME_LENGTH);
JS_STATIC_ASSERT(JSOP_INCNAME_LENGTH == JSOP_NAMEINC_LENGTH);
JS_STATIC_ASSERT(JSOP_INCNAME_LENGTH == JSOP_NAMEDEC_LENGTH);

#ifdef JS_TRACER
# define ABORT_RECORDING(cx, reason)                                          \
    JS_BEGIN_MACRO                                                            \
        if (TRACE_RECORDER(cx))                                               \
            AbortRecording(cx, reason);                                       \
    JS_END_MACRO
#else
# define ABORT_RECORDING(cx, reason)    ((void) 0)
#endif

/*
 * Inline fast paths for iteration. js_IteratorMore and js_IteratorNext handle
 * all cases, but we inline the most frequently taken paths here.
 */
static inline bool
IteratorMore(JSContext *cx, JSObject *iterobj, bool *cond, Value *rval)
{
    if (iterobj->isIterator()) {
        NativeIterator *ni = iterobj->getNativeIterator();
        if (ni->isKeyIter()) {
            *cond = (ni->props_cursor < ni->props_end);
            return true;
        }
    }
    if (!js_IteratorMore(cx, iterobj, rval))
        return false;
    *cond = rval->isTrue();
    return true;
}

static inline bool
IteratorNext(JSContext *cx, JSObject *iterobj, Value *rval)
{
    if (iterobj->isIterator()) {
        NativeIterator *ni = iterobj->getNativeIterator();
        if (ni->isKeyIter()) {
            JS_ASSERT(ni->props_cursor < ni->props_end);
            jsid id = *ni->current();
            if (JSID_IS_ATOM(id)) {
                rval->setString(JSID_TO_STRING(id));
                ni->incCursor();
                return true;
            }
            /* Take the slow path if we have to stringify a numeric property name. */
        }
    }
    return js_IteratorNext(cx, iterobj, rval);
}

/*
 * For bytecodes which push values and then fall through, make sure the
 * types of the pushed values are consistent with type inference information.
 */
static inline void
TypeCheckNextBytecode(JSContext *cx, JSScript *script, unsigned n, const FrameRegs &regs)
{
#ifdef DEBUG
    if (cx->typeInferenceEnabled() &&
        *regs.pc != JSOP_TRAP &&
        n == analyze::GetBytecodeLength(regs.pc)) {
        TypeScript::CheckBytecode(cx, script, regs.pc, regs.sp);
    }
#endif
}

JS_NEVER_INLINE bool
js::Interpret(JSContext *cx, StackFrame *entryFrame, InterpMode interpMode)
{
#ifdef MOZ_TRACEVIS
    TraceVisStateObj tvso(cx, S_INTERP);
#endif
    JSAutoResolveFlags rf(cx, RESOLVE_INFER);

    JS_ASSERT(!cx->compartment->activeAnalysis);

#define ENABLE_PCCOUNT_INTERRUPTS()     JS_BEGIN_MACRO                        \
                                            if (pcCounts)                     \
                                                ENABLE_INTERRUPTS();          \
                                        JS_END_MACRO

#if JS_THREADED_INTERP
#define CHECK_PCCOUNT_INTERRUPTS() JS_ASSERT_IF(pcCounts, jumpTable == interruptJumpTable)
#else
#define CHECK_PCCOUNT_INTERRUPTS() JS_ASSERT_IF(pcCounts, switchMask == -1)
#endif

    /*
     * Macros for threaded interpreter loop
     */
#if JS_THREADED_INTERP
    static void *const normalJumpTable[] = {
# define OPDEF(op,val,name,token,length,nuses,ndefs,prec,format) \
        JS_EXTENSION &&L_##op,
# include "jsopcode.tbl"
# undef OPDEF
    };

    static void *const interruptJumpTable[] = {
# define OPDEF(op,val,name,token,length,nuses,ndefs,prec,format)              \
        JS_EXTENSION &&interrupt,
# include "jsopcode.tbl"
# undef OPDEF
    };

    register void * const *jumpTable = normalJumpTable;

    typedef GenericInterruptEnabler<void * const *> InterruptEnabler;
    InterruptEnabler interruptEnabler(&jumpTable, interruptJumpTable);

# ifdef JS_TRACER
#  define CHECK_RECORDER()                                                    \
    JS_ASSERT_IF(TRACE_RECORDER(cx), jumpTable == interruptJumpTable)
# else
#  define CHECK_RECORDER()  ((void)0)
# endif

# define DO_OP()            JS_BEGIN_MACRO                                    \
                                CHECK_RECORDER();                             \
                                CHECK_PCCOUNT_INTERRUPTS();                   \
                                JS_EXTENSION_(goto *jumpTable[op]);           \
                            JS_END_MACRO
# define DO_NEXT_OP(n)      JS_BEGIN_MACRO                                    \
                                TypeCheckNextBytecode(cx, script, n, regs);   \
                                op = (JSOp) *(regs.pc += (n));                \
                                DO_OP();                                      \
                            JS_END_MACRO

# define BEGIN_CASE(OP)     L_##OP: CHECK_RECORDER();
# define END_CASE(OP)       DO_NEXT_OP(OP##_LENGTH);
# define END_VARLEN_CASE    DO_NEXT_OP(len);
# define ADD_EMPTY_CASE(OP) BEGIN_CASE(OP)                                    \
                                JS_ASSERT(js_CodeSpec[OP].length == 1);       \
                                op = (JSOp) *++regs.pc;                       \
                                DO_OP();

# define END_EMPTY_CASES

#else /* !JS_THREADED_INTERP */

    register intN switchMask = 0;
    intN switchOp;
    typedef GenericInterruptEnabler<intN> InterruptEnabler;
    InterruptEnabler interruptEnabler(&switchMask, -1);

# ifdef JS_TRACER
#  define CHECK_RECORDER()                                                    \
    JS_ASSERT_IF(TRACE_RECORDER(cx), switchMask == -1)
# else
#  define CHECK_RECORDER()  ((void)0)
# endif

# define DO_OP()            goto do_op
# define DO_NEXT_OP(n)      JS_BEGIN_MACRO                                    \
                                JS_ASSERT((n) == len);                        \
                                goto advance_pc;                              \
                            JS_END_MACRO

# define BEGIN_CASE(OP)     case OP: CHECK_RECORDER();
# define END_CASE(OP)       END_CASE_LEN(OP##_LENGTH)
# define END_CASE_LEN(n)    END_CASE_LENX(n)
# define END_CASE_LENX(n)   END_CASE_LEN##n

/*
 * To share the code for all len == 1 cases we use the specialized label with
 * code that falls through to advance_pc: .
 */
# define END_CASE_LEN1      goto advance_pc_by_one;
# define END_CASE_LEN2      len = 2; goto advance_pc;
# define END_CASE_LEN3      len = 3; goto advance_pc;
# define END_CASE_LEN4      len = 4; goto advance_pc;
# define END_CASE_LEN5      len = 5; goto advance_pc;
# define END_VARLEN_CASE    goto advance_pc;
# define ADD_EMPTY_CASE(OP) BEGIN_CASE(OP)
# define END_EMPTY_CASES    goto advance_pc_by_one;

#endif /* !JS_THREADED_INTERP */

#define ENABLE_INTERRUPTS() (interruptEnabler.enableInterrupts())

#define LOAD_ATOM(PCOFF, atom)                                                \
    JS_BEGIN_MACRO                                                            \
        JS_ASSERT(regs.fp()->hasImacropc()                                    \
                  ? atoms == rt->atomState.commonAtomsStart() &&              \
                    GET_INDEX(regs.pc + PCOFF) < js_common_atom_count         \
                  : (size_t)(atoms - script->atoms) <                         \
                    (size_t)(script->natoms - GET_INDEX(regs.pc + PCOFF)));   \
        atom = atoms[GET_INDEX(regs.pc + PCOFF)];                             \
    JS_END_MACRO

#define GET_FULL_INDEX(PCOFF)                                                 \
    (atoms - script->atoms + GET_INDEX(regs.pc + (PCOFF)))

#define LOAD_OBJECT(PCOFF, obj)                                               \
    (obj = script->getObject(GET_FULL_INDEX(PCOFF)))

#define LOAD_FUNCTION(PCOFF)                                                  \
    (fun = script->getFunction(GET_FULL_INDEX(PCOFF)))

#define LOAD_DOUBLE(PCOFF, dbl)                                               \
    (dbl = script->getConst(GET_FULL_INDEX(PCOFF)).toDouble())

#if defined(JS_TRACER) || defined(JS_METHODJIT)
    bool useMethodJIT = false;
#endif

#ifdef JS_METHODJIT

#define RESET_USE_METHODJIT()                                                 \
    JS_BEGIN_MACRO                                                            \
        useMethodJIT = cx->methodJitEnabled &&                                \
            script->getJITStatus(regs.fp()->isConstructing()) != JITScript_Invalid && \
           (interpMode == JSINTERP_NORMAL ||                                  \
            interpMode == JSINTERP_REJOIN ||                                  \
            interpMode == JSINTERP_SKIP_TRAP);                                \
    JS_END_MACRO

#define CHECK_PARTIAL_METHODJIT(status)                                       \
    JS_BEGIN_MACRO                                                            \
        if (status == mjit::Jaeger_Unfinished) {                              \
            op = (JSOp) *regs.pc;                                             \
            RESTORE_INTERP_VARS_CHECK_EXCEPTION();                            \
            DO_OP();                                                          \
        } else if (status == mjit::Jaeger_UnfinishedAtTrap) {                 \
            interpMode = JSINTERP_SKIP_TRAP;                                  \
            JS_ASSERT(JSOp(*regs.pc) == JSOP_TRAP);                           \
            op = JSOP_TRAP;                                                   \
            RESTORE_INTERP_VARS_CHECK_EXCEPTION();                            \
            DO_OP();                                                          \
        }                                                                     \
    JS_END_MACRO

#else

#define RESET_USE_METHODJIT() ((void) 0)

#endif

#ifdef JS_TRACER

#ifdef MOZ_TRACEVIS
#if JS_THREADED_INTERP
#define MONITOR_BRANCH_TRACEVIS                                               \
    JS_BEGIN_MACRO                                                            \
        if (jumpTable != interruptJumpTable)                                  \
            EnterTraceVisState(cx, S_RECORD, R_NONE);                         \
    JS_END_MACRO
#else /* !JS_THREADED_INTERP */
#define MONITOR_BRANCH_TRACEVIS                                               \
    JS_BEGIN_MACRO                                                            \
        EnterTraceVisState(cx, S_RECORD, R_NONE);                             \
    JS_END_MACRO
#endif
#else
#define MONITOR_BRANCH_TRACEVIS
#endif

#endif /* !JS_TRACER */

#define RESTORE_INTERP_VARS()                                                 \
    JS_BEGIN_MACRO                                                            \
        SET_SCRIPT(regs.fp()->script());                                      \
        pcCounts = script->pcCounters.get(JSPCCounters::INTERP);              \
        ENABLE_PCCOUNT_INTERRUPTS();                                          \
        argv = regs.fp()->maybeFormalArgs();                                  \
        atoms = FrameAtomBase(cx, regs.fp());                                 \
        JS_ASSERT(&cx->regs() == &regs);                                      \
    JS_END_MACRO

#define RESTORE_INTERP_VARS_CHECK_EXCEPTION()                                 \
    JS_BEGIN_MACRO                                                            \
        RESTORE_INTERP_VARS();                                                \
        if (cx->isExceptionPending())                                         \
            goto error;                                                       \
        CHECK_INTERRUPT_HANDLER();                                            \
    JS_END_MACRO

    /*
     * Prepare to call a user-supplied branch handler, and abort the script
     * if it returns false.
     */
#define CHECK_BRANCH()                                                        \
    JS_BEGIN_MACRO                                                            \
        if (JS_THREAD_DATA(cx)->interruptFlags && !js_HandleExecutionInterrupt(cx)) \
            goto error;                                                       \
    JS_END_MACRO

#if defined(JS_TRACER) && defined(JS_METHODJIT)
# define LEAVE_ON_SAFE_POINT()                                                \
    do {                                                                      \
        JS_ASSERT_IF(leaveOnSafePoint, !TRACE_RECORDER(cx));                  \
        JS_ASSERT_IF(leaveOnSafePoint, !TRACE_PROFILER(cx));                  \
        JS_ASSERT_IF(leaveOnSafePoint, interpMode != JSINTERP_NORMAL);        \
        if (leaveOnSafePoint && !regs.fp()->hasImacropc() &&                  \
            script->maybeNativeCodeForPC(regs.fp()->isConstructing(), regs.pc)) { \
            JS_ASSERT(!TRACE_RECORDER(cx));                                   \
            interpReturnOK = true;                                            \
            goto leave_on_safe_point;                                         \
        }                                                                     \
    } while (0)
#else
# define LEAVE_ON_SAFE_POINT() /* nop */
#endif

#define BRANCH(n)                                                             \
    JS_BEGIN_MACRO                                                            \
        regs.pc += (n);                                                       \
        op = (JSOp) *regs.pc;                                                 \
        if ((n) <= 0)                                                         \
            goto check_backedge;                                              \
        LEAVE_ON_SAFE_POINT();                                                \
        DO_OP();                                                              \
    JS_END_MACRO

#define SET_SCRIPT(s)                                                         \
    JS_BEGIN_MACRO                                                            \
        script = (s);                                                         \
        if (script->stepModeEnabled())                                        \
            ENABLE_INTERRUPTS();                                              \
    JS_END_MACRO

#define CHECK_INTERRUPT_HANDLER()                                             \
    JS_BEGIN_MACRO                                                            \
        if (cx->debugHooks->interruptHook)                                    \
            ENABLE_INTERRUPTS();                                              \
    JS_END_MACRO

    /* Repoint cx->regs to a local variable for faster access. */
    FrameRegs regs = cx->regs();
    PreserveRegsGuard interpGuard(cx, regs);

    /*
     * Help Debugger find frames running scripts that it has put in
     * single-step mode.
     */
    InterpreterFrames interpreterFrame(cx, &regs, interruptEnabler);

    /* Copy in hot values that change infrequently. */
    JSRuntime *const rt = cx->runtime;
    JSScript *script;
    SET_SCRIPT(regs.fp()->script());
    double *pcCounts = script->pcCounters.get(JSPCCounters::INTERP);
    ENABLE_PCCOUNT_INTERRUPTS();
    Value *argv = regs.fp()->maybeFormalArgs();
    CHECK_INTERRUPT_HANDLER();

#if defined(JS_TRACER) && defined(JS_METHODJIT)
    bool leaveOnSafePoint = (interpMode == JSINTERP_SAFEPOINT);
# define CLEAR_LEAVE_ON_TRACE_POINT() ((void) (leaveOnSafePoint = false))
#else
# define CLEAR_LEAVE_ON_TRACE_POINT() ((void) 0)
#endif

    if (!entryFrame)
        entryFrame = regs.fp();

    /*
     * Initialize the index segment register used by LOAD_ATOM and
     * GET_FULL_INDEX macros below. As a register we use a pointer based on
     * the atom map to turn frequently executed LOAD_ATOM into simple array
     * access. For less frequent object and regexp loads we have to recover
     * the segment from atoms pointer first.
     */
    JSAtom **atoms = script->atoms;

#if JS_HAS_GENERATORS
    if (JS_UNLIKELY(regs.fp()->isGeneratorFrame())) {
        JS_ASSERT((size_t) (regs.pc - script->code) <= script->length);
        JS_ASSERT((size_t) (regs.sp - regs.fp()->base()) <= StackDepth(script));

        /*
         * To support generator_throw and to catch ignored exceptions,
         * fail if cx->isExceptionPending() is true.
         */
        if (cx->isExceptionPending())
            goto error;
    }
#endif

#ifdef JS_TRACER
    /*
     * The method JIT may have already initiated a recording, in which case
     * there should already be a valid recorder. Otherwise...
     * we cannot reenter the interpreter while recording.
     */
    if (interpMode == JSINTERP_RECORD) {
        JS_ASSERT(TRACE_RECORDER(cx));
        JS_ASSERT(!TRACE_PROFILER(cx));
        ENABLE_INTERRUPTS();
    } else if (interpMode == JSINTERP_PROFILE) {
        ENABLE_INTERRUPTS();
    } else if (TRACE_RECORDER(cx)) {
        AbortRecording(cx, "attempt to reenter interpreter while recording");
    }

    if (regs.fp()->hasImacropc())
        atoms = rt->atomState.commonAtomsStart();
#endif

    /* Don't call the script prologue if executing between Method and Trace JIT. */
    if (interpMode == JSINTERP_NORMAL) {
        StackFrame *fp = regs.fp();
        JS_ASSERT_IF(!fp->isGeneratorFrame(), regs.pc == script->code);
        if (!ScriptPrologueOrGeneratorResume(cx, fp, UseNewTypeAtEntry(cx, fp)))
            goto error;
    }

    /* The REJOIN mode acts like the normal mode, except the prologue is skipped. */
    if (interpMode == JSINTERP_REJOIN)
        interpMode = JSINTERP_NORMAL;

    JS_ASSERT_IF(interpMode == JSINTERP_SKIP_TRAP, JSOp(*regs.pc) == JSOP_TRAP);

    CHECK_INTERRUPT_HANDLER();

    RESET_USE_METHODJIT();

    /* State communicated between non-local jumps: */
    JSBool interpReturnOK;
    JSAtom *atomNotDefined;

    /*
     * It is important that "op" be initialized before calling DO_OP because
     * it is possible for "op" to be specially assigned during the normal
     * processing of an opcode while looping. We rely on DO_NEXT_OP to manage
     * "op" correctly in all other cases.
     */
    JSOp op;
    jsint len;
    len = 0;

    /* Check for too deep of a native thread stack. */
#ifdef JS_TRACER
#ifdef JS_METHODJIT
    JS_CHECK_RECURSION(cx, do {
            if (TRACE_RECORDER(cx))
                AbortRecording(cx, "too much recursion");
            if (TRACE_PROFILER(cx))
                AbortProfiling(cx);
            goto error;
        } while (0););
#else
    JS_CHECK_RECURSION(cx, do {
            if (TRACE_RECORDER(cx))
                AbortRecording(cx, "too much recursion");
            goto error;
        } while (0););
#endif
#else
    JS_CHECK_RECURSION(cx, goto error);
#endif

    DO_NEXT_OP(len);

#if JS_THREADED_INTERP
    /*
     * This is a loop, but it does not look like a loop. The loop-closing
     * jump is distributed throughout goto *jumpTable[op] inside of DO_OP.
     * When interrupts are enabled, jumpTable is set to interruptJumpTable
     * where all jumps point to the interrupt label. The latter, after
     * calling the interrupt handler, dispatches through normalJumpTable to
     * continue the normal bytecode processing.
     */

#else /* !JS_THREADED_INTERP */
    for (;;) {
      advance_pc_by_one:
        JS_ASSERT(js_CodeSpec[op].length == 1);
        len = 1;
      advance_pc:
        regs.pc += len;
        op = (JSOp) *regs.pc;

      do_op:
        CHECK_RECORDER();
        CHECK_PCCOUNT_INTERRUPTS();
        switchOp = intN(op) | switchMask;
      do_switch:
        switch (switchOp) {
#endif

#if JS_THREADED_INTERP
  interrupt:
#else /* !JS_THREADED_INTERP */
  case -1:
    JS_ASSERT(switchMask == -1);
#endif /* !JS_THREADED_INTERP */
    {
        bool moreInterrupts = false;

        if (pcCounts) {
            if (!regs.fp()->hasImacropc())
                ++pcCounts[regs.pc - script->code];
            moreInterrupts = true;
        }

        JSInterruptHook hook = cx->debugHooks->interruptHook;
        if (hook || script->stepModeEnabled()) {
#ifdef JS_TRACER
            if (TRACE_RECORDER(cx))
                AbortRecording(cx, "interrupt hook or singleStepMode");
#ifdef JS_METHODJIT
            if (TRACE_PROFILER(cx))
                AbortProfiling(cx);
#endif
#endif
            Value rval;
            JSTrapStatus status = JSTRAP_CONTINUE;
            if (hook) {
                status = hook(cx, script, regs.pc, Jsvalify(&rval),
                              cx->debugHooks->interruptHookData);
            }
            if (status == JSTRAP_CONTINUE && script->stepModeEnabled())
                status = Debugger::onSingleStep(cx, &rval);
            switch (status) {
              case JSTRAP_ERROR:
                goto error;
              case JSTRAP_CONTINUE:
                break;
              case JSTRAP_RETURN:
                regs.fp()->setReturnValue(rval);
                interpReturnOK = JS_TRUE;
                goto forced_return;
              case JSTRAP_THROW:
                cx->setPendingException(rval);
                goto error;
              default:;
            }
            moreInterrupts = true;
        }

#ifdef JS_TRACER
#ifdef JS_METHODJIT
        if (TRACE_PROFILER(cx) && interpMode == JSINTERP_PROFILE) {
            LoopProfile *prof = TRACE_PROFILER(cx);
            JS_ASSERT(!TRACE_RECORDER(cx));
            LoopProfile::ProfileAction act = prof->profileOperation(cx, op);
            switch (act) {
                case LoopProfile::ProfComplete:
                    if (interpMode != JSINTERP_NORMAL) {
                        leaveOnSafePoint = true;
                        LEAVE_ON_SAFE_POINT();
                    }
                    break;
                default:
                    moreInterrupts = true;
                    break;
            }
        }
#endif
        if (TraceRecorder* tr = TRACE_RECORDER(cx)) {
            JS_ASSERT(!TRACE_PROFILER(cx));
            AbortableRecordingStatus status = tr->monitorRecording(op);
            JS_ASSERT_IF(cx->isExceptionPending(), status == ARECORD_ERROR);

            if (interpMode != JSINTERP_NORMAL) {
                JS_ASSERT(interpMode == JSINTERP_RECORD || JSINTERP_SAFEPOINT);
                switch (status) {
                  case ARECORD_IMACRO_ABORTED:
                  case ARECORD_ABORTED:
                  case ARECORD_COMPLETED:
                  case ARECORD_STOP:
#ifdef JS_METHODJIT
                    leaveOnSafePoint = true;
                    LEAVE_ON_SAFE_POINT();
#endif
                    break;
                  default:
                    break;
                }
            }

            switch (status) {
              case ARECORD_CONTINUE:
                moreInterrupts = true;
                break;
              case ARECORD_IMACRO:
              case ARECORD_IMACRO_ABORTED:
                atoms = rt->atomState.commonAtomsStart();
                op = JSOp(*regs.pc);
                CLEAR_LEAVE_ON_TRACE_POINT();
                if (status == ARECORD_IMACRO)
                    DO_OP();    /* keep interrupting for op. */
                break;
              case ARECORD_ERROR:
                // The code at 'error:' aborts the recording.
                goto error;
              case ARECORD_ABORTED:
              case ARECORD_COMPLETED:
                break;
              case ARECORD_STOP:
                /* A 'stop' error should have already aborted recording. */
              default:
                JS_NOT_REACHED("Bad recording status");
            }
        }
#endif /* !JS_TRACER */

#if JS_THREADED_INTERP
#ifdef MOZ_TRACEVIS
        if (!moreInterrupts)
            ExitTraceVisState(cx, R_ABORT);
#endif
        jumpTable = moreInterrupts ? interruptJumpTable : normalJumpTable;
        JS_EXTENSION_(goto *normalJumpTable[op]);
#else
        switchMask = moreInterrupts ? -1 : 0;
        switchOp = intN(op);
        goto do_switch;
#endif
    }

/* No-ops for ease of decompilation. */
ADD_EMPTY_CASE(JSOP_NOP)
ADD_EMPTY_CASE(JSOP_CONDSWITCH)
ADD_EMPTY_CASE(JSOP_TRY)
#if JS_HAS_XML_SUPPORT
ADD_EMPTY_CASE(JSOP_STARTXML)
ADD_EMPTY_CASE(JSOP_STARTXMLEXPR)
#endif
ADD_EMPTY_CASE(JSOP_NULLBLOCKCHAIN)
END_EMPTY_CASES

BEGIN_CASE(JSOP_TRACE)
BEGIN_CASE(JSOP_NOTRACE)
    LEAVE_ON_SAFE_POINT();
END_CASE(JSOP_TRACE)

check_backedge:
{
    CHECK_BRANCH();
    if (op != JSOP_NOTRACE && op != JSOP_TRACE)
        DO_OP();

#ifdef JS_TRACER
    if (TRACING_ENABLED(cx) && (TRACE_RECORDER(cx) || TRACE_PROFILER(cx) || (op == JSOP_TRACE && !useMethodJIT))) {
        MonitorResult r = MonitorLoopEdge(cx, interpMode);
        if (r == MONITOR_RECORDING) {
            JS_ASSERT(TRACE_RECORDER(cx));
            JS_ASSERT(!TRACE_PROFILER(cx));
            MONITOR_BRANCH_TRACEVIS;
            ENABLE_INTERRUPTS();
            CLEAR_LEAVE_ON_TRACE_POINT();
        }
        JS_ASSERT_IF(cx->isExceptionPending(), r == MONITOR_ERROR);
        RESTORE_INTERP_VARS_CHECK_EXCEPTION();
        op = (JSOp) *regs.pc;
        DO_OP();
    }
#endif /* JS_TRACER */

#ifdef JS_METHODJIT
    if (!useMethodJIT)
        DO_OP();
    mjit::CompileStatus status =
        mjit::CanMethodJITAtBranch(cx, script, regs.fp(), regs.pc);
    if (status == mjit::Compile_Error)
        goto error;
    if (status == mjit::Compile_Okay) {
        void *ncode =
            script->nativeCodeForPC(regs.fp()->isConstructing(), regs.pc);
        mjit::JaegerStatus status =
            mjit::JaegerShotAtSafePoint(cx, ncode, true);
        CHECK_PARTIAL_METHODJIT(status);
        interpReturnOK = (status == mjit::Jaeger_Returned);
        if (entryFrame != regs.fp())
            goto jit_return;
        regs.fp()->setFinishedInInterpreter();
        goto leave_on_safe_point;
    }
    if (status == mjit::Compile_Abort)
        useMethodJIT = false;
#endif /* JS_METHODJIT */

    DO_OP();
}

/* ADD_EMPTY_CASE is not used here as JSOP_LINENO_LENGTH == 3. */
BEGIN_CASE(JSOP_LINENO)
END_CASE(JSOP_LINENO)

BEGIN_CASE(JSOP_BLOCKCHAIN)
END_CASE(JSOP_BLOCKCHAIN)

BEGIN_CASE(JSOP_PUSH)
    PUSH_UNDEFINED();
END_CASE(JSOP_PUSH)

BEGIN_CASE(JSOP_POP)
    regs.sp--;
END_CASE(JSOP_POP)

BEGIN_CASE(JSOP_POPN)
{
    regs.sp -= GET_UINT16(regs.pc);
#ifdef DEBUG
    JS_ASSERT(regs.fp()->base() <= regs.sp);
    JSObject *obj = GetBlockChain(cx, regs.fp());
    JS_ASSERT_IF(obj,
                 OBJ_BLOCK_DEPTH(cx, obj) + OBJ_BLOCK_COUNT(cx, obj)
                 <= (size_t) (regs.sp - regs.fp()->base()));
    for (obj = &regs.fp()->scopeChain(); obj; obj = obj->getParent()) {
        if (!obj->isBlock() || !obj->isWith())
            continue;
        if (obj->getPrivate() != js_FloatingFrameIfGenerator(cx, regs.fp()))
            break;
        JS_ASSERT(regs.fp()->base() + OBJ_BLOCK_DEPTH(cx, obj)
                  + (obj->isBlock() ? OBJ_BLOCK_COUNT(cx, obj) : 1)
                  <= regs.sp);
    }
#endif
}
END_CASE(JSOP_POPN)

BEGIN_CASE(JSOP_SETRVAL)
BEGIN_CASE(JSOP_POPV)
    POP_RETURN_VALUE();
END_CASE(JSOP_POPV)

BEGIN_CASE(JSOP_ENTERWITH)
    if (!EnterWith(cx, -1, JSOP_ENTERWITH, JSOP_ENTERWITH_LENGTH))
        goto error;

    /*
     * We must ensure that different "with" blocks have different stack depth
     * associated with them. This allows the try handler search to properly
     * recover the scope chain. Thus we must keep the stack at least at the
     * current level.
     *
     * We set sp[-1] to the current "with" object to help asserting the
     * enter/leave balance in [leavewith].
     */
    regs.sp[-1].setObject(regs.fp()->scopeChain());
END_CASE(JSOP_ENTERWITH)

BEGIN_CASE(JSOP_LEAVEWITH)
    JS_ASSERT(regs.sp[-1].toObject() == regs.fp()->scopeChain());
    regs.sp--;
    LeaveWith(cx);
END_CASE(JSOP_LEAVEWITH)

BEGIN_CASE(JSOP_RETURN)
    POP_RETURN_VALUE();
    /* FALL THROUGH */

BEGIN_CASE(JSOP_RETRVAL)    /* fp return value already set */
BEGIN_CASE(JSOP_STOP)
{
    /*
     * When the inlined frame exits with an exception or an error, ok will be
     * false after the inline_return label.
     */
    CHECK_BRANCH();

#ifdef JS_TRACER
    if (regs.fp()->hasImacropc()) {
        /*
         * If we are at the end of an imacro, return to its caller in the
         * current frame.
         */
        JS_ASSERT(op == JSOP_STOP);
        JS_ASSERT((uintN)(regs.sp - regs.fp()->slots()) <= script->nslots);
        jsbytecode *imacpc = regs.fp()->imacropc();
        regs.pc = imacpc + js_CodeSpec[*imacpc].length;
        if (js_CodeSpec[*imacpc].format & JOF_DECOMPOSE)
            regs.pc += GetDecomposeLength(imacpc, js_CodeSpec[*imacpc].length);
        regs.fp()->clearImacropc();
        LEAVE_ON_SAFE_POINT();
        atoms = script->atoms;
        op = JSOp(*regs.pc);
        DO_OP();
    }
#endif

    interpReturnOK = true;
    if (entryFrame != regs.fp())
  inline_return:
    {
        JS_ASSERT(!regs.fp()->hasImacropc());
        JS_ASSERT(!IsActiveWithOrBlock(cx, regs.fp()->scopeChain(), 0));
        interpReturnOK = ScriptEpilogue(cx, regs.fp(), interpReturnOK);

        /* The JIT inlines ScriptEpilogue. */
#ifdef JS_METHODJIT
  jit_return:
#endif

        /* The results of lowered call/apply frames need to be shifted. */
        bool shiftResult = regs.fp()->loweredCallOrApply();

        cx->stack.popInlineFrame(regs);

        RESTORE_INTERP_VARS();

        JS_ASSERT(*regs.pc == JSOP_TRAP || *regs.pc == JSOP_NEW || *regs.pc == JSOP_CALL ||
                  *regs.pc == JSOP_FUNCALL || *regs.pc == JSOP_FUNAPPLY);

        /* Resume execution in the calling frame. */
        RESET_USE_METHODJIT();
        if (JS_LIKELY(interpReturnOK)) {
            TRACE_0(LeaveFrame);
            TypeScript::Monitor(cx, script, regs.pc, regs.sp[-1]);

            op = JSOp(*regs.pc);
            len = JSOP_CALL_LENGTH;

            if (shiftResult) {
                regs.sp[-2] = regs.sp[-1];
                regs.sp--;
            }

            DO_NEXT_OP(len);
        }

        /* Increment pc so that |sp - fp->slots == ReconstructStackDepth(pc)|. */
        regs.pc += JSOP_CALL_LENGTH;
        goto error;
    } else {
        JS_ASSERT(regs.sp == regs.fp()->base());
    }
    interpReturnOK = true;
    goto exit;
}

BEGIN_CASE(JSOP_DEFAULT)
    regs.sp--;
    /* FALL THROUGH */
BEGIN_CASE(JSOP_GOTO)
{
    len = GET_JUMP_OFFSET(regs.pc);
    BRANCH(len);
}
END_CASE(JSOP_GOTO)

BEGIN_CASE(JSOP_IFEQ)
{
    bool cond;
    Value *_;
    POP_BOOLEAN(cx, _, cond);
    if (cond == false) {
        len = GET_JUMP_OFFSET(regs.pc);
        BRANCH(len);
    }
}
END_CASE(JSOP_IFEQ)

BEGIN_CASE(JSOP_IFNE)
{
    bool cond;
    Value *_;
    POP_BOOLEAN(cx, _, cond);
    if (cond != false) {
        len = GET_JUMP_OFFSET(regs.pc);
        BRANCH(len);
    }
}
END_CASE(JSOP_IFNE)

BEGIN_CASE(JSOP_OR)
{
    bool cond;
    Value *vp;
    POP_BOOLEAN(cx, vp, cond);
    if (cond == true) {
        len = GET_JUMP_OFFSET(regs.pc);
        PUSH_COPY(*vp);
        DO_NEXT_OP(len);
    }
}
END_CASE(JSOP_OR)

BEGIN_CASE(JSOP_AND)
{
    bool cond;
    Value *vp;
    POP_BOOLEAN(cx, vp, cond);
    if (cond == false) {
        len = GET_JUMP_OFFSET(regs.pc);
        PUSH_COPY(*vp);
        DO_NEXT_OP(len);
    }
}
END_CASE(JSOP_AND)

BEGIN_CASE(JSOP_DEFAULTX)
    regs.sp--;
    /* FALL THROUGH */
BEGIN_CASE(JSOP_GOTOX)
{
    len = GET_JUMPX_OFFSET(regs.pc);
    BRANCH(len);
}
END_CASE(JSOP_GOTOX);

BEGIN_CASE(JSOP_IFEQX)
{
    bool cond;
    Value *_;
    POP_BOOLEAN(cx, _, cond);
    if (cond == false) {
        len = GET_JUMPX_OFFSET(regs.pc);
        BRANCH(len);
    }
}
END_CASE(JSOP_IFEQX)

BEGIN_CASE(JSOP_IFNEX)
{
    bool cond;
    Value *_;
    POP_BOOLEAN(cx, _, cond);
    if (cond != false) {
        len = GET_JUMPX_OFFSET(regs.pc);
        BRANCH(len);
    }
}
END_CASE(JSOP_IFNEX)

BEGIN_CASE(JSOP_ORX)
{
    bool cond;
    Value *vp;
    POP_BOOLEAN(cx, vp, cond);
    if (cond == true) {
        len = GET_JUMPX_OFFSET(regs.pc);
        PUSH_COPY(*vp);
        DO_NEXT_OP(len);
    }
}
END_CASE(JSOP_ORX)

BEGIN_CASE(JSOP_ANDX)
{
    bool cond;
    Value *vp;
    POP_BOOLEAN(cx, vp, cond);
    if (cond == JS_FALSE) {
        len = GET_JUMPX_OFFSET(regs.pc);
        PUSH_COPY(*vp);
        DO_NEXT_OP(len);
    }
}
END_CASE(JSOP_ANDX)

/*
 * If the index value at sp[n] is not an int that fits in a jsval, it could
 * be an object (an XML QName, AttributeName, or AnyName), but only if we are
 * compiling with JS_HAS_XML_SUPPORT.  Otherwise convert the index value to a
 * string atom id.
 */
#define FETCH_ELEMENT_ID(obj, n, id)                                          \
    JS_BEGIN_MACRO                                                            \
        const Value &idval_ = regs.sp[n];                                     \
        int32_t i_;                                                           \
        if (ValueFitsInInt32(idval_, &i_) && INT_FITS_IN_JSID(i_)) {          \
            id = INT_TO_JSID(i_);                                             \
        } else {                                                              \
            if (!js_InternNonIntElementId(cx, obj, idval_, &id, &regs.sp[n])) \
                goto error;                                                   \
        }                                                                     \
    JS_END_MACRO

#define TRY_BRANCH_AFTER_COND(cond,spdec)                                     \
    JS_BEGIN_MACRO                                                            \
        JS_ASSERT(js_CodeSpec[op].length == 1);                               \
        uintN diff_ = (uintN) regs.pc[1] - (uintN) JSOP_IFEQ;                 \
        if (diff_ <= 1) {                                                     \
            regs.sp -= spdec;                                                 \
            if (cond == (diff_ != 0)) {                                       \
                ++regs.pc;                                                    \
                len = GET_JUMP_OFFSET(regs.pc);                               \
                BRANCH(len);                                                  \
            }                                                                 \
            len = 1 + JSOP_IFEQ_LENGTH;                                       \
            DO_NEXT_OP(len);                                                  \
        }                                                                     \
    JS_END_MACRO

BEGIN_CASE(JSOP_IN)
{
    const Value &rref = regs.sp[-1];
    if (!rref.isObject()) {
        js_ReportValueError(cx, JSMSG_IN_NOT_OBJECT, -1, rref, NULL);
        goto error;
    }
    JSObject *obj = &rref.toObject();
    jsid id;
    FETCH_ELEMENT_ID(obj, -2, id);
    JSObject *obj2;
    JSProperty *prop;
    if (!obj->lookupProperty(cx, id, &obj2, &prop))
        goto error;
    bool cond = prop != NULL;
    TRY_BRANCH_AFTER_COND(cond, 2);
    regs.sp--;
    regs.sp[-1].setBoolean(cond);
}
END_CASE(JSOP_IN)

BEGIN_CASE(JSOP_ITER)
{
    JS_ASSERT(regs.sp > regs.fp()->base());
    uintN flags = regs.pc[1];
    if (!js_ValueToIterator(cx, flags, &regs.sp[-1]))
        goto error;
    CHECK_INTERRUPT_HANDLER();
    JS_ASSERT(!regs.sp[-1].isPrimitive());
}
END_CASE(JSOP_ITER)

BEGIN_CASE(JSOP_MOREITER)
{
    JS_ASSERT(regs.sp - 1 >= regs.fp()->base());
    JS_ASSERT(regs.sp[-1].isObject());
    PUSH_NULL();
    bool cond;
    if (!IteratorMore(cx, &regs.sp[-2].toObject(), &cond, &regs.sp[-1]))
        goto error;
    CHECK_INTERRUPT_HANDLER();
    regs.sp[-1].setBoolean(cond);
}
END_CASE(JSOP_MOREITER)

BEGIN_CASE(JSOP_ITERNEXT)
{
    Value *itervp = regs.sp - GET_INT8(regs.pc);
    JS_ASSERT(itervp >= regs.fp()->base());
    JS_ASSERT(itervp->isObject());
    PUSH_NULL();
    if (!IteratorNext(cx, &itervp->toObject(), &regs.sp[-1]))
        goto error;
}
END_CASE(JSOP_ITERNEXT)

BEGIN_CASE(JSOP_ENDITER)
{
    JS_ASSERT(regs.sp - 1 >= regs.fp()->base());
    bool ok = !!js_CloseIterator(cx, &regs.sp[-1].toObject());
    regs.sp--;
    if (!ok)
        goto error;
}
END_CASE(JSOP_ENDITER)

BEGIN_CASE(JSOP_DUP)
{
    JS_ASSERT(regs.sp > regs.fp()->base());
    const Value &rref = regs.sp[-1];
    PUSH_COPY(rref);
}
END_CASE(JSOP_DUP)

BEGIN_CASE(JSOP_DUP2)
{
    JS_ASSERT(regs.sp - 2 >= regs.fp()->base());
    const Value &lref = regs.sp[-2];
    const Value &rref = regs.sp[-1];
    PUSH_COPY(lref);
    PUSH_COPY(rref);
}
END_CASE(JSOP_DUP2)

BEGIN_CASE(JSOP_SWAP)
{
    JS_ASSERT(regs.sp - 2 >= regs.fp()->base());
    Value &lref = regs.sp[-2];
    Value &rref = regs.sp[-1];
    lref.swap(rref);
}
END_CASE(JSOP_SWAP)

BEGIN_CASE(JSOP_PICK)
{
    jsint i = regs.pc[1];
    JS_ASSERT(regs.sp - (i+1) >= regs.fp()->base());
    Value lval = regs.sp[-(i+1)];
    memmove(regs.sp - (i+1), regs.sp - i, sizeof(Value)*i);
    regs.sp[-1] = lval;
}
END_CASE(JSOP_PICK)

#define NATIVE_GET(cx,obj,pobj,shape,getHow,vp)                               \
    JS_BEGIN_MACRO                                                            \
        if (shape->isDataDescriptor() && shape->hasDefaultGetter()) {         \
            /* Fast path for Object instance properties. */                   \
            JS_ASSERT((shape)->slot != SHAPE_INVALID_SLOT ||                  \
                      !shape->hasDefaultSetter());                            \
            if (((shape)->slot != SHAPE_INVALID_SLOT))                        \
                *(vp) = (pobj)->nativeGetSlot((shape)->slot);                 \
            else                                                              \
                (vp)->setUndefined();                                         \
        } else {                                                              \
            if (!js_NativeGet(cx, obj, pobj, shape, getHow, vp))              \
                goto error;                                                   \
        }                                                                     \
    JS_END_MACRO

#define NATIVE_SET(cx,obj,shape,entry,strict,vp)                              \
    JS_BEGIN_MACRO                                                            \
        if (shape->hasDefaultSetter() &&                                      \
            (shape)->slot != SHAPE_INVALID_SLOT &&                            \
            !(obj)->brandedOrHasMethodBarrier()) {                            \
            /* Fast path for, e.g., plain Object instance properties. */      \
            (obj)->nativeSetSlotWithType(cx, shape, *vp);                     \
        } else {                                                              \
            if (!js_NativeSet(cx, obj, shape, false, strict, vp))             \
                goto error;                                                   \
        }                                                                     \
    JS_END_MACRO

/*
 * Skip the JSOP_POP typically found after a JSOP_SET* opcode, where oplen is
 * the constant length of the SET opcode sequence, and spdec is the constant
 * by which to decrease the stack pointer to pop all of the SET op's operands.
 *
 * NB: unlike macros that could conceivably be replaced by functions (ignoring
 * goto error), where a call should not have to be braced in order to expand
 * correctly (e.g., in if (cond) FOO(); else BAR()), these three macros lack
 * JS_{BEGIN,END}_MACRO brackets. They are also indented so as to align with
 * nearby opcode code.
 */
#define SKIP_POP_AFTER_SET(oplen,spdec)                                       \
            if (regs.pc[oplen] == JSOP_POP) {                                 \
                regs.sp -= spdec;                                             \
                regs.pc += oplen + JSOP_POP_LENGTH;                           \
                op = (JSOp) *regs.pc;                                         \
                DO_OP();                                                      \
            }

#define END_SET_CASE(OP)                                                      \
            SKIP_POP_AFTER_SET(OP##_LENGTH, 1);                               \
          END_CASE(OP)

#define END_SET_CASE_STORE_RVAL(OP,spdec)                                     \
            SKIP_POP_AFTER_SET(OP##_LENGTH, spdec);                           \
            {                                                                 \
                Value *newsp = regs.sp - ((spdec) - 1);                       \
                newsp[-1] = regs.sp[-1];                                      \
                regs.sp = newsp;                                              \
            }                                                                 \
          END_CASE(OP)

BEGIN_CASE(JSOP_SETCONST)
{
    JSAtom *atom;
    LOAD_ATOM(0, atom);
    JSObject &obj = regs.fp()->varObj();
    const Value &ref = regs.sp[-1];
    if (!obj.defineProperty(cx, ATOM_TO_JSID(atom), ref,
                            PropertyStub, StrictPropertyStub,
                            JSPROP_ENUMERATE | JSPROP_PERMANENT | JSPROP_READONLY)) {
        goto error;
    }
}
END_SET_CASE(JSOP_SETCONST);

#if JS_HAS_DESTRUCTURING
BEGIN_CASE(JSOP_ENUMCONSTELEM)
{
    const Value &ref = regs.sp[-3];
    JSObject *obj;
    FETCH_OBJECT(cx, -2, obj);
    jsid id;
    FETCH_ELEMENT_ID(obj, -1, id);
    if (!obj->defineProperty(cx, id, ref,
                             PropertyStub, StrictPropertyStub,
                             JSPROP_ENUMERATE | JSPROP_PERMANENT | JSPROP_READONLY)) {
        goto error;
    }
    regs.sp -= 3;
}
END_CASE(JSOP_ENUMCONSTELEM)
#endif

BEGIN_CASE(JSOP_BINDGNAME)
    PUSH_OBJECT(*regs.fp()->scopeChain().getGlobal());
END_CASE(JSOP_BINDGNAME)

BEGIN_CASE(JSOP_BINDNAME)
{
    JSObject *obj;
    do {
        /*
         * We can skip the property lookup for the global object. If the
         * property does not exist anywhere on the scope chain, JSOP_SETNAME
         * adds the property to the global.
         *
         * As a consequence of this optimization for the global object we run
         * its JSRESOLVE_ASSIGNING-tolerant resolve hooks only in JSOP_SETNAME,
         * after the interpreter evaluates the right- hand-side of the
         * assignment, and not here.
         *
         * This should be transparent to the hooks because the script, instead
         * of name = rhs, could have used global.name = rhs given a global
         * object reference, which also calls the hooks only after evaluating
         * the rhs. We desire such resolve hook equivalence between the two
         * forms.
         */
        obj = &regs.fp()->scopeChain();
        if (!obj->getParent())
            break;

        PropertyCacheEntry *entry;
        JSObject *obj2;
        JSAtom *atom;
        JS_PROPERTY_CACHE(cx).test(cx, regs.pc, obj, obj2, entry, atom);
        if (!atom) {
            ASSERT_VALID_PROPERTY_CACHE_HIT(0, obj, obj2, entry);
            break;
        }

        jsid id = ATOM_TO_JSID(atom);
        obj = js_FindIdentifierBase(cx, &regs.fp()->scopeChain(), id);
        if (!obj)
            goto error;
    } while (0);
    PUSH_OBJECT(*obj);
}
END_CASE(JSOP_BINDNAME)

BEGIN_CASE(JSOP_IMACOP)
    JS_ASSERT(JS_UPTRDIFF(regs.fp()->imacropc(), script->code) < script->length);
    op = JSOp(*regs.fp()->imacropc());
    DO_OP();

#define BITWISE_OP(OP)                                                        \
    JS_BEGIN_MACRO                                                            \
        int32_t i, j;                                                         \
        if (!ValueToECMAInt32(cx, regs.sp[-2], &i))                           \
            goto error;                                                       \
        if (!ValueToECMAInt32(cx, regs.sp[-1], &j))                           \
            goto error;                                                       \
        i = i OP j;                                                           \
        regs.sp--;                                                            \
        regs.sp[-1].setInt32(i);                                              \
    JS_END_MACRO

BEGIN_CASE(JSOP_BITOR)
    BITWISE_OP(|);
END_CASE(JSOP_BITOR)

BEGIN_CASE(JSOP_BITXOR)
    BITWISE_OP(^);
END_CASE(JSOP_BITXOR)

BEGIN_CASE(JSOP_BITAND)
    BITWISE_OP(&);
END_CASE(JSOP_BITAND)

#undef BITWISE_OP

#define EQUALITY_OP(OP)                                                       \
    JS_BEGIN_MACRO                                                            \
        Value rval = regs.sp[-1];                                             \
        Value lval = regs.sp[-2];                                             \
        JSBool cond;                                                          \
        if (!LooselyEqual(cx, lval, rval, &cond))                             \
            goto error;                                                       \
        cond = cond OP JS_TRUE;                                               \
        TRY_BRANCH_AFTER_COND(cond, 2);                                       \
        regs.sp--;                                                            \
        regs.sp[-1].setBoolean(cond);                                         \
    JS_END_MACRO

BEGIN_CASE(JSOP_EQ)
    EQUALITY_OP(==);
END_CASE(JSOP_EQ)

BEGIN_CASE(JSOP_NE)
    EQUALITY_OP(!=);
END_CASE(JSOP_NE)

#undef EQUALITY_OP

#define STRICT_EQUALITY_OP(OP, COND)                                          \
    JS_BEGIN_MACRO                                                            \
        const Value &rref = regs.sp[-1];                                      \
        const Value &lref = regs.sp[-2];                                      \
        JSBool equal;                                                         \
        if (!StrictlyEqual(cx, lref, rref, &equal))                           \
            goto error;                                                       \
        COND = equal OP JS_TRUE;                                              \
        regs.sp--;                                                            \
    JS_END_MACRO

BEGIN_CASE(JSOP_STRICTEQ)
{
    bool cond;
    STRICT_EQUALITY_OP(==, cond);
    regs.sp[-1].setBoolean(cond);
}
END_CASE(JSOP_STRICTEQ)

BEGIN_CASE(JSOP_STRICTNE)
{
    bool cond;
    STRICT_EQUALITY_OP(!=, cond);
    regs.sp[-1].setBoolean(cond);
}
END_CASE(JSOP_STRICTNE)

BEGIN_CASE(JSOP_CASE)
{
    bool cond;
    STRICT_EQUALITY_OP(==, cond);
    if (cond) {
        regs.sp--;
        len = GET_JUMP_OFFSET(regs.pc);
        BRANCH(len);
    }
}
END_CASE(JSOP_CASE)

BEGIN_CASE(JSOP_CASEX)
{
    bool cond;
    STRICT_EQUALITY_OP(==, cond);
    if (cond) {
        regs.sp--;
        len = GET_JUMPX_OFFSET(regs.pc);
        BRANCH(len);
    }
}
END_CASE(JSOP_CASEX)

#undef STRICT_EQUALITY_OP

#define RELATIONAL_OP(OP)                                                     \
    JS_BEGIN_MACRO                                                            \
        Value &rval = regs.sp[-1];                                            \
        Value &lval = regs.sp[-2];                                            \
        bool cond;                                                            \
        /* Optimize for two int-tagged operands (typical loop control). */    \
        if (lval.isInt32() && rval.isInt32()) {                               \
            cond = lval.toInt32() OP rval.toInt32();                          \
        } else {                                                              \
            if (!ToPrimitive(cx, JSTYPE_NUMBER, &lval))                       \
                goto error;                                                   \
            if (!ToPrimitive(cx, JSTYPE_NUMBER, &rval))                       \
                goto error;                                                   \
            if (lval.isString() && rval.isString()) {                         \
                JSString *l = lval.toString(), *r = rval.toString();          \
                int32 result;                                                 \
                if (!CompareStrings(cx, l, r, &result))                       \
                    goto error;                                               \
                cond = result OP 0;                                           \
            } else {                                                          \
                double l, r;                                                  \
                if (!ToNumber(cx, lval, &l) || !ToNumber(cx, rval, &r))       \
                    goto error;                                               \
                cond = JSDOUBLE_COMPARE(l, OP, r, false);                     \
            }                                                                 \
        }                                                                     \
        TRY_BRANCH_AFTER_COND(cond, 2);                                       \
        regs.sp[-2].setBoolean(cond);                                         \
        regs.sp--;                                                            \
    JS_END_MACRO

BEGIN_CASE(JSOP_LT)
    RELATIONAL_OP(<);
END_CASE(JSOP_LT)

BEGIN_CASE(JSOP_LE)
    RELATIONAL_OP(<=);
END_CASE(JSOP_LE)

BEGIN_CASE(JSOP_GT)
    RELATIONAL_OP(>);
END_CASE(JSOP_GT)

BEGIN_CASE(JSOP_GE)
    RELATIONAL_OP(>=);
END_CASE(JSOP_GE)

#undef RELATIONAL_OP

#define SIGNED_SHIFT_OP(OP)                                                   \
    JS_BEGIN_MACRO                                                            \
        int32_t i, j;                                                         \
        if (!ValueToECMAInt32(cx, regs.sp[-2], &i))                           \
            goto error;                                                       \
        if (!ValueToECMAInt32(cx, regs.sp[-1], &j))                           \
            goto error;                                                       \
        i = i OP (j & 31);                                                    \
        regs.sp--;                                                            \
        regs.sp[-1].setInt32(i);                                              \
    JS_END_MACRO

BEGIN_CASE(JSOP_LSH)
    SIGNED_SHIFT_OP(<<);
END_CASE(JSOP_LSH)

BEGIN_CASE(JSOP_RSH)
    SIGNED_SHIFT_OP(>>);
END_CASE(JSOP_RSH)

#undef SIGNED_SHIFT_OP

BEGIN_CASE(JSOP_URSH)
{
    uint32_t u;
    if (!ValueToECMAUint32(cx, regs.sp[-2], &u))
        goto error;
    int32_t j;
    if (!ValueToECMAInt32(cx, regs.sp[-1], &j))
        goto error;

    u >>= (j & 31);

    regs.sp--;
    if (!regs.sp[-1].setNumber(uint32(u)))
        TypeScript::MonitorOverflow(cx, script, regs.pc);
}
END_CASE(JSOP_URSH)

BEGIN_CASE(JSOP_ADD)
{
    Value rval = regs.sp[-1];
    Value lval = regs.sp[-2];

    if (lval.isInt32() && rval.isInt32()) {
        int32_t l = lval.toInt32(), r = rval.toInt32();
        int32_t sum = l + r;
        if (JS_UNLIKELY(bool((l ^ sum) & (r ^ sum) & 0x80000000))) {
            regs.sp[-2].setDouble(double(l) + double(r));
            TypeScript::MonitorOverflow(cx, script, regs.pc);
        } else {
            regs.sp[-2].setInt32(sum);
        }
        regs.sp--;
    } else
#if JS_HAS_XML_SUPPORT
    if (IsXML(lval) && IsXML(rval)) {
        if (!js_ConcatenateXML(cx, &lval.toObject(), &rval.toObject(), &rval))
            goto error;
        regs.sp[-2] = rval;
        regs.sp--;
        TypeScript::MonitorUnknown(cx, script, regs.pc);
    } else
#endif
    {
        /*
         * If either operand is an object, any non-integer result must be
         * reported to inference.
         */
        bool lIsObject = lval.isObject(), rIsObject = rval.isObject();

        if (!ToPrimitive(cx, &lval))
            goto error;
        if (!ToPrimitive(cx, &rval))
            goto error;
        bool lIsString, rIsString;
        if ((lIsString = lval.isString()) | (rIsString = rval.isString())) {
            JSString *lstr, *rstr;
            if (lIsString) {
                lstr = lval.toString();
            } else {
                lstr = js_ValueToString(cx, lval);
                if (!lstr)
                    goto error;
                regs.sp[-2].setString(lstr);
            }
            if (rIsString) {
                rstr = rval.toString();
            } else {
                rstr = js_ValueToString(cx, rval);
                if (!rstr)
                    goto error;
                regs.sp[-1].setString(rstr);
            }
            JSString *str = js_ConcatStrings(cx, lstr, rstr);
            if (!str)
                goto error;
            if (lIsObject || rIsObject)
                TypeScript::MonitorString(cx, script, regs.pc);
            regs.sp[-2].setString(str);
            regs.sp--;
        } else {
            double l, r;
            if (!ToNumber(cx, lval, &l) || !ToNumber(cx, rval, &r))
                goto error;
            l += r;
            if (!regs.sp[-2].setNumber(l) &&
                (lIsObject || rIsObject || (!lval.isDouble() && !rval.isDouble()))) {
                TypeScript::MonitorOverflow(cx, script, regs.pc);
            }
            regs.sp--;
        }
    }
}
END_CASE(JSOP_ADD)

#define BINARY_OP(OP)                                                         \
    JS_BEGIN_MACRO                                                            \
        Value rval = regs.sp[-1];                                             \
        Value lval = regs.sp[-2];                                             \
        double d1, d2;                                                        \
        if (!ToNumber(cx, lval, &d1) || !ToNumber(cx, rval, &d2))             \
            goto error;                                                       \
        double d = d1 OP d2;                                                  \
        regs.sp--;                                                            \
        if (!regs.sp[-1].setNumber(d) &&                                      \
            !(lval.isDouble() || rval.isDouble())) {                          \
            TypeScript::MonitorOverflow(cx, script, regs.pc);                 \
        }                                                                     \
    JS_END_MACRO

BEGIN_CASE(JSOP_SUB)
    BINARY_OP(-);
END_CASE(JSOP_SUB)

BEGIN_CASE(JSOP_MUL)
    BINARY_OP(*);
END_CASE(JSOP_MUL)

#undef BINARY_OP

BEGIN_CASE(JSOP_DIV)
{
    Value rval = regs.sp[-1];
    Value lval = regs.sp[-2];
    double d1, d2;
    if (!ToNumber(cx, lval, &d1) || !ToNumber(cx, rval, &d2))
        goto error;
    regs.sp--;
    if (d2 == 0) {
        const Value *vp;
#ifdef XP_WIN
        /* XXX MSVC miscompiles such that (NaN == 0) */
        if (JSDOUBLE_IS_NaN(d2))
            vp = &rt->NaNValue;
        else
#endif
        if (d1 == 0 || JSDOUBLE_IS_NaN(d1))
            vp = &rt->NaNValue;
        else if (JSDOUBLE_IS_NEG(d1) != JSDOUBLE_IS_NEG(d2))
            vp = &rt->negativeInfinityValue;
        else
            vp = &rt->positiveInfinityValue;
        regs.sp[-1] = *vp;
        TypeScript::MonitorOverflow(cx, script, regs.pc);
    } else {
        d1 /= d2;
        if (!regs.sp[-1].setNumber(d1) &&
            !(lval.isDouble() || rval.isDouble())) {
            TypeScript::MonitorOverflow(cx, script, regs.pc);
        }
    }
}
END_CASE(JSOP_DIV)

BEGIN_CASE(JSOP_MOD)
{
    Value &lref = regs.sp[-2];
    Value &rref = regs.sp[-1];
    int32_t l, r;
    if (lref.isInt32() && rref.isInt32() &&
        (l = lref.toInt32()) >= 0 && (r = rref.toInt32()) > 0) {
        int32_t mod = l % r;
        regs.sp--;
        regs.sp[-1].setInt32(mod);
    } else {
        double d1, d2;
        if (!ToNumber(cx, regs.sp[-2], &d1) || !ToNumber(cx, regs.sp[-1], &d2))
            goto error;
        regs.sp--;
        if (d2 == 0) {
            regs.sp[-1].setDouble(js_NaN);
        } else {
            d1 = js_fmod(d1, d2);
            regs.sp[-1].setDouble(d1);
        }
        TypeScript::MonitorOverflow(cx, script, regs.pc);
    }
}
END_CASE(JSOP_MOD)

BEGIN_CASE(JSOP_NOT)
{
    Value *_;
    bool cond;
    POP_BOOLEAN(cx, _, cond);
    PUSH_BOOLEAN(!cond);
}
END_CASE(JSOP_NOT)

BEGIN_CASE(JSOP_BITNOT)
{
    int32_t i;
    if (!ValueToECMAInt32(cx, regs.sp[-1], &i))
        goto error;
    i = ~i;
    regs.sp[-1].setInt32(i);
}
END_CASE(JSOP_BITNOT)

BEGIN_CASE(JSOP_NEG)
{
    /*
     * When the operand is int jsval, INT32_FITS_IN_JSVAL(i) implies
     * INT32_FITS_IN_JSVAL(-i) unless i is 0 or INT32_MIN when the
     * results, -0.0 or INT32_MAX + 1, are jsdouble values.
     */
    Value ref = regs.sp[-1];
    int32_t i;
    if (ref.isInt32() && (i = ref.toInt32()) != 0 && i != INT32_MIN) {
        i = -i;
        regs.sp[-1].setInt32(i);
    } else {
        double d;
        if (!ToNumber(cx, regs.sp[-1], &d))
            goto error;
        d = -d;
        if (!regs.sp[-1].setNumber(d) && !ref.isDouble())
            TypeScript::MonitorOverflow(cx, script, regs.pc);
    }
}
END_CASE(JSOP_NEG)

BEGIN_CASE(JSOP_POS)
    if (!ToNumber(cx, &regs.sp[-1]))
        goto error;
    if (!regs.sp[-1].isInt32())
        TypeScript::MonitorOverflow(cx, script, regs.pc);
END_CASE(JSOP_POS)

BEGIN_CASE(JSOP_DELNAME)
{
    JSAtom *atom;
    LOAD_ATOM(0, atom);
    jsid id = ATOM_TO_JSID(atom);
    JSObject *obj, *obj2;
    JSProperty *prop;
    if (!js_FindProperty(cx, id, false, &obj, &obj2, &prop))
        goto error;

    /* Strict mode code should never contain JSOP_DELNAME opcodes. */
    JS_ASSERT(!script->strictModeCode);

    /* ECMA says to return true if name is undefined or inherited. */
    PUSH_BOOLEAN(true);
    if (prop) {
        if (!obj->deleteProperty(cx, id, &regs.sp[-1], false))
            goto error;
    }
}
END_CASE(JSOP_DELNAME)

BEGIN_CASE(JSOP_DELPROP)
{
    JSAtom *atom;
    LOAD_ATOM(0, atom);
    jsid id = ATOM_TO_JSID(atom);

    JSObject *obj;
    FETCH_OBJECT(cx, -1, obj);

    Value rval;
    if (!obj->deleteProperty(cx, id, &rval, script->strictModeCode))
        goto error;

    regs.sp[-1] = rval;
}
END_CASE(JSOP_DELPROP)

BEGIN_CASE(JSOP_DELELEM)
{
    /* Fetch the left part and resolve it to a non-null object. */
    JSObject *obj;
    FETCH_OBJECT(cx, -2, obj);

    /* Fetch index and convert it to id suitable for use with obj. */
    jsid id;
    FETCH_ELEMENT_ID(obj, -1, id);

    /* Get or set the element. */
    if (!obj->deleteProperty(cx, id, &regs.sp[-2], script->strictModeCode))
        goto error;

    regs.sp--;
}
END_CASE(JSOP_DELELEM)

BEGIN_CASE(JSOP_TOID)
{
    /*
     * There must be an object value below the id, which will not be popped
     * but is necessary in interning the id for XML.
     */
    JSObject *obj;
    FETCH_OBJECT(cx, -2, obj);

    jsid id;
    FETCH_ELEMENT_ID(obj, -1, id);

    if (!regs.sp[-1].isInt32())
        TypeScript::MonitorUnknown(cx, script, regs.pc);
}
END_CASE(JSOP_TOID)

BEGIN_CASE(JSOP_TYPEOFEXPR)
BEGIN_CASE(JSOP_TYPEOF)
{
    const Value &ref = regs.sp[-1];
    JSType type = JS_TypeOfValue(cx, Jsvalify(ref));
    JSAtom *atom = rt->atomState.typeAtoms[type];
    regs.sp[-1].setString(atom);
}
END_CASE(JSOP_TYPEOF)

BEGIN_CASE(JSOP_VOID)
    regs.sp[-1].setUndefined();
END_CASE(JSOP_VOID)

{
    /*
     * Property incops are followed by an equivalent decomposed version,
     * and we have the option of running either. If type inference is enabled
     * we run the decomposed version to accumulate observed types and
     * overflows which inference can process, otherwise we run the fat opcode
     * as doing so is faster and is what the tracer needs while recording.
     */
    JSObject *obj;
    JSAtom *atom;
    jsid id;
    jsint i;

BEGIN_CASE(JSOP_INCELEM)
BEGIN_CASE(JSOP_DECELEM)
BEGIN_CASE(JSOP_ELEMINC)
BEGIN_CASE(JSOP_ELEMDEC)

    if (cx->typeInferenceEnabled()) {
        len = JSOP_INCELEM_LENGTH;
        DO_NEXT_OP(len);
    }

    /*
     * Delay fetching of id until we have the object to ensure the proper
     * evaluation order. See bug 372331.
     */
    id = JSID_VOID;
    i = -2;
    goto fetch_incop_obj;

BEGIN_CASE(JSOP_INCPROP)
BEGIN_CASE(JSOP_DECPROP)
BEGIN_CASE(JSOP_PROPINC)
BEGIN_CASE(JSOP_PROPDEC)

    if (cx->typeInferenceEnabled()) {
        len = JSOP_INCPROP_LENGTH;
        DO_NEXT_OP(len);
    }

    LOAD_ATOM(0, atom);
    id = ATOM_TO_JSID(atom);
    i = -1;

  fetch_incop_obj:
    FETCH_OBJECT(cx, i, obj);
    if (JSID_IS_VOID(id))
        FETCH_ELEMENT_ID(obj, -1, id);
    goto do_incop;

BEGIN_CASE(JSOP_INCNAME)
BEGIN_CASE(JSOP_DECNAME)
BEGIN_CASE(JSOP_NAMEINC)
BEGIN_CASE(JSOP_NAMEDEC)
BEGIN_CASE(JSOP_INCGNAME)
BEGIN_CASE(JSOP_DECGNAME)
BEGIN_CASE(JSOP_GNAMEINC)
BEGIN_CASE(JSOP_GNAMEDEC)
{
    if (cx->typeInferenceEnabled()) {
        len = JSOP_INCNAME_LENGTH;
        DO_NEXT_OP(len);
    }

    obj = &regs.fp()->scopeChain();

    bool global = (js_CodeSpec[op].format & JOF_GNAME);
    if (global)
        obj = obj->getGlobal();

    JSObject *obj2;
    PropertyCacheEntry *entry;
    JS_PROPERTY_CACHE(cx).test(cx, regs.pc, obj, obj2, entry, atom);
    if (!atom) {
        ASSERT_VALID_PROPERTY_CACHE_HIT(0, obj, obj2, entry);
        if (obj == obj2 && entry->vword.isSlot()) {
            uint32 slot = entry->vword.toSlot();
            const Value &rref = obj->nativeGetSlot(slot);
            int32_t tmp;
            if (JS_LIKELY(rref.isInt32() && CanIncDecWithoutOverflow(tmp = rref.toInt32()))) {
                int32_t inc = tmp + ((js_CodeSpec[op].format & JOF_INC) ? 1 : -1);
                if (!(js_CodeSpec[op].format & JOF_POST))
                    tmp = inc;
                obj->nativeSetSlot(slot, Int32Value(inc));
                PUSH_INT32(tmp);
                len = JSOP_INCNAME_LENGTH + GetDecomposeLength(regs.pc, JSOP_INCNAME_LENGTH);
                DO_NEXT_OP(len);
            }
        }
        LOAD_ATOM(0, atom);
    }

    id = ATOM_TO_JSID(atom);
    JSProperty *prop;
    if (!js_FindPropertyHelper(cx, id, true, global, &obj, &obj2, &prop))
        goto error;
    if (!prop) {
        atomNotDefined = atom;
        goto atom_not_defined;
    }
}

do_incop:
{
    /*
     * We need a root to store the value to leave on the stack until
     * we have done with obj->setProperty.
     */
    PUSH_NULL();
    if (!obj->getProperty(cx, id, &regs.sp[-1]))
        goto error;

    const JSCodeSpec *cs = &js_CodeSpec[op];
    JS_ASSERT(cs->ndefs == 1);
    JS_ASSERT((cs->format & JOF_TMPSLOT_MASK) >= JOF_TMPSLOT2);

    uint32 format = cs->format;
    uint32 setPropFlags = (JOF_MODE(format) == JOF_NAME)
                          ? JSRESOLVE_ASSIGNING
                          : JSRESOLVE_ASSIGNING | JSRESOLVE_QUALIFIED;

    Value &ref = regs.sp[-1];
    int32_t tmp;
    if (JS_LIKELY(ref.isInt32() && CanIncDecWithoutOverflow(tmp = ref.toInt32()))) {
        int incr = (format & JOF_INC) ? 1 : -1;
        if (format & JOF_POST)
            ref.getInt32Ref() = tmp + incr;
        else
            ref.getInt32Ref() = tmp += incr;

        {
            JSAutoResolveFlags rf(cx, setPropFlags);
            if (!obj->setProperty(cx, id, &ref, script->strictModeCode))
                goto error;
        }

        /*
         * We must set regs.sp[-1] to tmp for both post and pre increments
         * as the setter overwrites regs.sp[-1].
         */
        ref.setInt32(tmp);
    } else {
        /* We need an extra root for the result. */
        PUSH_NULL();
        if (!DoIncDec(cx, cs, &regs.sp[-2], &regs.sp[-1]))
            goto error;

        {
            JSAutoResolveFlags rf(cx, setPropFlags);
            if (!obj->setProperty(cx, id, &regs.sp[-1], script->strictModeCode))
                goto error;
        }

        regs.sp--;
    }

    if (cs->nuses == 0) {
        /* regs.sp[-1] already contains the result of name increment. */
    } else {
        regs.sp[-1 - cs->nuses] = regs.sp[-1];
        regs.sp -= cs->nuses;
    }
    len = cs->length + GetDecomposeLength(regs.pc, cs->length);
    DO_NEXT_OP(len);
}
}

{
    int incr, incr2;
    uint32 slot;
    Value *vp;

    /* Position cases so the most frequent i++ does not need a jump. */
BEGIN_CASE(JSOP_DECARG)
    incr = -1; incr2 = -1; goto do_arg_incop;
BEGIN_CASE(JSOP_ARGDEC)
    incr = -1; incr2 =  0; goto do_arg_incop;
BEGIN_CASE(JSOP_INCARG)
    incr =  1; incr2 =  1; goto do_arg_incop;
BEGIN_CASE(JSOP_ARGINC)
    incr =  1; incr2 =  0;

  do_arg_incop:
    slot = GET_ARGNO(regs.pc);
    JS_ASSERT(slot < regs.fp()->numFormalArgs());
    vp = argv + slot;
    goto do_int_fast_incop;

BEGIN_CASE(JSOP_DECLOCAL)
    incr = -1; incr2 = -1; goto do_local_incop;
BEGIN_CASE(JSOP_LOCALDEC)
    incr = -1; incr2 =  0; goto do_local_incop;
BEGIN_CASE(JSOP_INCLOCAL)
    incr =  1; incr2 =  1; goto do_local_incop;
BEGIN_CASE(JSOP_LOCALINC)
    incr =  1; incr2 =  0;

  /*
   * do_local_incop comes right before do_int_fast_incop as we want to
   * avoid an extra jump for variable cases as local++ is more frequent
   * than arg++.
   */
  do_local_incop:
    slot = GET_SLOTNO(regs.pc);
    JS_ASSERT(slot < regs.fp()->numSlots());
    vp = regs.fp()->slots() + slot;

  do_int_fast_incop:
    int32_t tmp;
    if (JS_LIKELY(vp->isInt32() && CanIncDecWithoutOverflow(tmp = vp->toInt32()))) {
        vp->getInt32Ref() = tmp + incr;
        JS_ASSERT(JSOP_INCARG_LENGTH == js_CodeSpec[op].length);
        SKIP_POP_AFTER_SET(JSOP_INCARG_LENGTH, 0);
        PUSH_INT32(tmp + incr2);
    } else {
        PUSH_COPY(*vp);
        if (!DoIncDec(cx, &js_CodeSpec[op], &regs.sp[-1], vp))
            goto error;
        TypeScript::MonitorOverflow(cx, script, regs.pc);
    }
    len = JSOP_INCARG_LENGTH;
    JS_ASSERT(len == js_CodeSpec[op].length);
    DO_NEXT_OP(len);
}

BEGIN_CASE(JSOP_THIS)
    if (!ComputeThis(cx, regs.fp()))
        goto error;
    PUSH_COPY(regs.fp()->thisValue());
END_CASE(JSOP_THIS)

BEGIN_CASE(JSOP_UNBRANDTHIS)
{
    if (!ComputeThis(cx, regs.fp()))
        goto error;
    Value &thisv = regs.fp()->thisValue();
    if (thisv.isObject()) {
        JSObject *obj = &thisv.toObject();
        if (obj->isNative())
            obj->unbrand(cx);
    }
}
END_CASE(JSOP_UNBRANDTHIS)

BEGIN_CASE(JSOP_GETPROP)
BEGIN_CASE(JSOP_GETXPROP)
BEGIN_CASE(JSOP_LENGTH)
{
    Value rval;
    do {
        Value *vp = &regs.sp[-1];

        if (op == JSOP_LENGTH) {
            /* Optimize length accesses on strings, arrays, and arguments. */
            if (vp->isString()) {
                rval = Int32Value(vp->toString()->length());
                break;
            }
            if (vp->isMagic(JS_LAZY_ARGUMENTS)) {
                rval = Int32Value(regs.fp()->numActualArgs());
                break;
            }
            if (vp->isObject()) {
                JSObject *obj = &vp->toObject();
                if (obj->isArray()) {
                    jsuint length = obj->getArrayLength();
                    rval = NumberValue(length);
                    break;
                }

                if (obj->isArguments()) {
                    ArgumentsObject *argsobj = obj->asArguments();
                    if (!argsobj->hasOverriddenLength()) {
                        uint32 length = argsobj->initialLength();
                        JS_ASSERT(length < INT32_MAX);
                        rval = Int32Value(int32_t(length));
                        break;
                    }
                }

                if (js_IsTypedArray(obj)) {
                    JSObject *tarray = TypedArray::getTypedArray(obj);
                    rval = Int32Value(TypedArray::getLength(tarray));
                    break;
                }
            }
        }

        /*
         * We do not impose the method read barrier if in an imacro,
         * assuming any property gets it does (e.g., for 'toString'
         * from JSOP_NEW) will not be leaked to the calling script.
         */
        JSObject *obj;
        VALUE_TO_OBJECT(cx, vp, obj);
        JSObject *aobj = js_GetProtoIfDenseArray(obj);

        PropertyCacheEntry *entry;
        JSObject *obj2;
        JSAtom *atom;
        JS_PROPERTY_CACHE(cx).test(cx, regs.pc, aobj, obj2, entry, atom);
        if (!atom) {
            ASSERT_VALID_PROPERTY_CACHE_HIT(0, aobj, obj2, entry);
            if (entry->vword.isFunObj()) {
                rval.setObject(entry->vword.toFunObj());
            } else if (entry->vword.isSlot()) {
                uint32 slot = entry->vword.toSlot();
                rval = obj2->nativeGetSlot(slot);
            } else {
                JS_ASSERT(entry->vword.isShape());
                const Shape *shape = entry->vword.toShape();
                NATIVE_GET(cx, obj, obj2, shape,
                           regs.fp()->hasImacropc() ? JSGET_NO_METHOD_BARRIER : JSGET_METHOD_BARRIER,
                           &rval);
            }
            break;
        }

        jsid id = ATOM_TO_JSID(atom);
        if (JS_LIKELY(!aobj->getOps()->getProperty)
            ? !js_GetPropertyHelper(cx, obj, id,
                                    (regs.fp()->hasImacropc() ||
                                     regs.pc[JSOP_GETPROP_LENGTH] == JSOP_IFEQ)
                                    ? JSGET_CACHE_RESULT | JSGET_NO_METHOD_BARRIER
                                    : JSGET_CACHE_RESULT | JSGET_METHOD_BARRIER,
                                    &rval)
            : !obj->getProperty(cx, id, &rval)) {
            goto error;
        }
    } while (0);

    TypeScript::Monitor(cx, script, regs.pc, rval);

    regs.sp[-1] = rval;
    assertSameCompartment(cx, regs.sp[-1]);
}
END_CASE(JSOP_GETPROP)

BEGIN_CASE(JSOP_CALLPROP)
{
    Value lval = regs.sp[-1];

    Value objv;
    if (lval.isObject()) {
        objv = lval;
    } else {
        JSProtoKey protoKey;
        if (lval.isString()) {
            protoKey = JSProto_String;
        } else if (lval.isNumber()) {
            protoKey = JSProto_Number;
        } else if (lval.isBoolean()) {
            protoKey = JSProto_Boolean;
        } else {
            JS_ASSERT(lval.isNull() || lval.isUndefined());
            js_ReportIsNullOrUndefined(cx, -1, lval, NULL);
            goto error;
        }
        JSObject *pobj;
        if (!js_GetClassPrototype(cx, NULL, protoKey, &pobj))
            goto error;
        objv.setObject(*pobj);
    }

    JSObject *aobj = js_GetProtoIfDenseArray(&objv.toObject());
    Value rval;

    PropertyCacheEntry *entry;
    JSObject *obj2;
    JSAtom *atom;
    JS_PROPERTY_CACHE(cx).test(cx, regs.pc, aobj, obj2, entry, atom);
    if (!atom) {
        ASSERT_VALID_PROPERTY_CACHE_HIT(0, aobj, obj2, entry);
        if (entry->vword.isFunObj()) {
            rval.setObject(entry->vword.toFunObj());
        } else if (entry->vword.isSlot()) {
            uint32 slot = entry->vword.toSlot();
            rval = obj2->nativeGetSlot(slot);
        } else {
            JS_ASSERT(entry->vword.isShape());
            const Shape *shape = entry->vword.toShape();
            NATIVE_GET(cx, &objv.toObject(), obj2, shape, JSGET_NO_METHOD_BARRIER, &rval);
        }
        regs.sp[-1] = rval;
        assertSameCompartment(cx, regs.sp[-1]);
        PUSH_COPY(lval);
    } else {
        /*
         * Cache miss: use the immediate atom that was loaded for us under
         * PropertyCache::test.
         */
        jsid id;
        id = ATOM_TO_JSID(atom);

        PUSH_NULL();
        if (lval.isObject()) {
            if (!js_GetMethod(cx, &objv.toObject(), id,
                              JS_LIKELY(!aobj->getOps()->getProperty)
                              ? JSGET_CACHE_RESULT | JSGET_NO_METHOD_BARRIER
                              : JSGET_NO_METHOD_BARRIER,
                              &rval)) {
                goto error;
            }
            regs.sp[-1] = objv;
            regs.sp[-2] = rval;
            assertSameCompartment(cx, regs.sp[-1], regs.sp[-2]);
        } else {
            JS_ASSERT(!objv.toObject().getOps()->getProperty);
            if (!js_GetPropertyHelper(cx, &objv.toObject(), id,
                                      JSGET_CACHE_RESULT | JSGET_NO_METHOD_BARRIER,
                                      &rval)) {
                goto error;
            }
            regs.sp[-1] = lval;
            regs.sp[-2] = rval;
            assertSameCompartment(cx, regs.sp[-1], regs.sp[-2]);
        }
    }
#if JS_HAS_NO_SUCH_METHOD
    if (JS_UNLIKELY(rval.isPrimitive()) && regs.sp[-1].isObject()) {
        LOAD_ATOM(0, atom);
        regs.sp[-2].setString(atom);
        if (!OnUnknownMethod(cx, regs.sp - 2))
            goto error;
    }
#endif
    TypeScript::Monitor(cx, script, regs.pc, rval);
}
END_CASE(JSOP_CALLPROP)

BEGIN_CASE(JSOP_UNBRAND)
    JS_ASSERT(regs.sp - regs.fp()->slots() >= 1);
    regs.sp[-1].toObject().unbrand(cx);
END_CASE(JSOP_UNBRAND)

BEGIN_CASE(JSOP_SETGNAME)
BEGIN_CASE(JSOP_SETNAME)
BEGIN_CASE(JSOP_SETPROP)
BEGIN_CASE(JSOP_SETMETHOD)
{
    Value rval = regs.sp[-1];
    JS_ASSERT_IF(op == JSOP_SETMETHOD, IsFunctionObject(rval));
    Value &lref = regs.sp[-2];
    JS_ASSERT_IF(op == JSOP_SETNAME, lref.isObject());
    JSObject *obj;
    VALUE_TO_OBJECT(cx, &lref, obj);

    JS_ASSERT_IF(op == JSOP_SETGNAME, obj == regs.fp()->scopeChain().getGlobal());

    do {
        PropertyCache *cache = &JS_PROPERTY_CACHE(cx);

        /*
         * Probe the property cache, specializing for two important
         * set-property cases. First:
         *
         *   function f(a, b, c) {
         *     var o = {p:a, q:b, r:c};
         *     return o;
         *   }
         *
         * or similar real-world cases, which evolve a newborn native
         * object predicatably through some bounded number of property
         * additions. And second:
         *
         *   o.p = x;
         *
         * in a frequently executed method or loop body, where p will
         * (possibly after the first iteration) always exist in native
         * object o.
         */
        PropertyCacheEntry *entry;
        JSObject *obj2;
        JSAtom *atom;
        if (cache->testForSet(cx, regs.pc, obj, &entry, &obj2, &atom)) {
            /*
             * Property cache hit, only partially confirmed by testForSet. We
             * know that the entry applies to regs.pc and that obj's shape
             * matches.
             *
             * The entry predicts either a new property to be added directly to
             * obj by this set, or on an existing "own" property, or on a
             * prototype property that has a setter.
             */
            const Shape *shape = entry->vword.toShape();
            JS_ASSERT_IF(shape->isDataDescriptor(), shape->writable());
            JS_ASSERT_IF(shape->hasSlot(), entry->vcapTag() == 0);

            /*
             * Fastest path: check whether obj already has the cached shape and
             * call NATIVE_SET and break to get out of the do-while(0). But we
             * can call NATIVE_SET only for a direct or proto-setter hit.
             */
            if (!entry->adding()) {
                if (entry->vcapTag() == 0 ||
                    ((obj2 = obj->getProto()) && obj2->shape() == entry->vshape()))
                {
#ifdef DEBUG
                    if (entry->directHit()) {
                        JS_ASSERT(obj->nativeContains(*shape));
                    } else {
                        JS_ASSERT(obj2->nativeContains(*shape));
                        JS_ASSERT(entry->vcapTag() == 1);
                        JS_ASSERT(entry->kshape != entry->vshape());
                        JS_ASSERT(!shape->hasSlot());
                    }
#endif

                    PCMETER(cache->pchits++);
                    PCMETER(cache->setpchits++);
                    NATIVE_SET(cx, obj, shape, entry, script->strictModeCode, &rval);
                    break;
                }
            } else {
                JS_ASSERT(obj->isExtensible());

                if (obj->nativeEmpty()) {
                    if (!obj->ensureClassReservedSlotsForEmptyObject(cx))
                        goto error;
                }

                uint32 slot;
                if (shape->previous() == obj->lastProperty() &&
                    entry->vshape() == rt->protoHazardShape &&
                    shape->hasDefaultSetter()) {
                    slot = shape->slot;
                    JS_ASSERT(slot == obj->slotSpan());

                    /*
                     * Fast path: adding a plain old property that was once at
                     * the frontier of the property tree, whose slot is next to
                     * claim among the already-allocated slots in obj, where
                     * shape->table has not been created yet.
                     */
                    PCMETER(cache->pchits++);
                    PCMETER(cache->addpchits++);

                    if (slot < obj->numSlots()) {
                        JS_ASSERT(obj->getSlot(slot).isUndefined());
                    } else {
                        if (!obj->allocSlot(cx, &slot))
                            goto error;
                        JS_ASSERT(slot == shape->slot);
                    }

                    /* Simply extend obj's property tree path with shape! */
                    obj->extend(cx, shape);

                    /*
                     * No method change check here because here we are adding a
                     * new property, not updating an existing slot's value that
                     * might contain a method of a branded shape.
                     */
                    TRACE_1(AddProperty, obj);
                    obj->nativeSetSlotWithType(cx, shape, rval);

                    /*
                     * Purge the property cache of the id we may have just
                     * shadowed in obj's scope and proto chains.
                     */
                    js_PurgeScopeChain(cx, obj, shape->propid);
                    break;
                }
            }
            PCMETER(cache->setpcmisses++);

            LOAD_ATOM(0, atom);
        } else {
            JS_ASSERT(atom);
        }

        jsid id = ATOM_TO_JSID(atom);
        if (entry && JS_LIKELY(!obj->getOps()->setProperty)) {
            uintN defineHow;
            if (op == JSOP_SETMETHOD)
                defineHow = DNP_CACHE_RESULT | DNP_SET_METHOD;
            else if (op == JSOP_SETNAME)
                defineHow = DNP_CACHE_RESULT | DNP_UNQUALIFIED;
            else
                defineHow = DNP_CACHE_RESULT;
            if (!js_SetPropertyHelper(cx, obj, id, defineHow, &rval, script->strictModeCode))
                goto error;
        } else {
            if (!obj->setProperty(cx, id, &rval, script->strictModeCode))
                goto error;
            ABORT_RECORDING(cx, "Non-native set");
        }
    } while (0);
}
END_SET_CASE_STORE_RVAL(JSOP_SETPROP, 2);

BEGIN_CASE(JSOP_GETELEM)
{
    Value &lref = regs.sp[-2];
    Value &rref = regs.sp[-1];
    if (lref.isString() && rref.isInt32()) {
        JSString *str = lref.toString();
        int32_t i = rref.toInt32();
        if (size_t(i) < str->length()) {
            str = JSAtom::getUnitStringForElement(cx, str, size_t(i));
            if (!str)
                goto error;
            regs.sp--;
            regs.sp[-1].setString(str);
            TypeScript::Monitor(cx, script, regs.pc, regs.sp[-1]);
            len = JSOP_GETELEM_LENGTH;
            DO_NEXT_OP(len);
        }
    }

    if (lref.isMagic(JS_LAZY_ARGUMENTS)) {
        if (rref.isInt32() && size_t(rref.toInt32()) < regs.fp()->numActualArgs()) {
            regs.sp--;
            regs.sp[-1] = regs.fp()->canonicalActualArg(rref.toInt32());
            TypeScript::Monitor(cx, script, regs.pc, regs.sp[-1]);
            len = JSOP_GETELEM_LENGTH;
            DO_NEXT_OP(len);
        }
        MarkArgumentsCreated(cx, script);
        JS_ASSERT(!lref.isMagic(JS_LAZY_ARGUMENTS));
    }

    JSObject *obj;
    VALUE_TO_OBJECT(cx, &lref, obj);

    const Value *copyFrom;
    Value rval;
    jsid id;
    if (rref.isInt32()) {
        int32_t i = rref.toInt32();
        if (obj->isDenseArray()) {
            jsuint idx = jsuint(i);
            if (idx < obj->getDenseArrayInitializedLength()) {
                copyFrom = &obj->getDenseArrayElement(idx);
                if (!copyFrom->isMagic())
                    goto end_getelem;
            }
        } else if (obj->isArguments()) {
            uint32 arg = uint32(i);
            ArgumentsObject *argsobj = obj->asArguments();

            if (arg < argsobj->initialLength()) {
                copyFrom = &argsobj->element(arg);
                if (!copyFrom->isMagic(JS_ARGS_HOLE)) {
                    if (StackFrame *afp = reinterpret_cast<StackFrame *>(argsobj->getPrivate()))
                        copyFrom = &afp->canonicalActualArg(arg);
                    goto end_getelem;
                }
            }
        }
        if (JS_LIKELY(INT_FITS_IN_JSID(i)))
            id = INT_TO_JSID(i);
        else
            goto intern_big_int;
    } else {
        int32_t i;
        if (ValueFitsInInt32(rref, &i) && INT_FITS_IN_JSID(i)) {
            id = INT_TO_JSID(i);
        } else {
          intern_big_int:
            if (!js_InternNonIntElementId(cx, obj, rref, &id))
                goto error;
        }
    }

    if (!obj->getProperty(cx, id, &rval))
        goto error;
    copyFrom = &rval;

    if (!JSID_IS_INT(id))
        TypeScript::MonitorUnknown(cx, script, regs.pc);

  end_getelem:
    regs.sp--;
    regs.sp[-1] = *copyFrom;
    assertSameCompartment(cx, regs.sp[-1]);
    TypeScript::Monitor(cx, script, regs.pc, regs.sp[-1]);
}
END_CASE(JSOP_GETELEM)

BEGIN_CASE(JSOP_CALLELEM)
{
    /* Find the object on which to look for |this|'s properties. */
    Value thisv = regs.sp[-2];
    JSObject *thisObj = ValuePropertyBearer(cx, thisv, -2);
    if (!thisObj)
        goto error;

    /* Fetch index and convert it to id suitable for use with obj. */
    jsid id;
    FETCH_ELEMENT_ID(thisObj, -1, id);

    /* Get the method. */
    if (!js_GetMethod(cx, thisObj, id, JSGET_NO_METHOD_BARRIER, &regs.sp[-2]))
        goto error;

#if JS_HAS_NO_SUCH_METHOD
    if (JS_UNLIKELY(regs.sp[-2].isPrimitive()) && thisv.isObject()) {
        /* For OnUnknownMethod, sp[-2] is the index, and sp[-1] is the object missing it. */
        regs.sp[-2] = regs.sp[-1];
        regs.sp[-1].setObject(*thisObj);
        if (!OnUnknownMethod(cx, regs.sp - 2))
            goto error;
    } else
#endif
    {
        regs.sp[-1] = thisv;
    }

    if (!JSID_IS_INT(id))
        TypeScript::MonitorUnknown(cx, script, regs.pc);
    TypeScript::Monitor(cx, script, regs.pc, regs.sp[-2]);
}
END_CASE(JSOP_CALLELEM)

BEGIN_CASE(JSOP_SETELEM)
BEGIN_CASE(JSOP_SETHOLE)
{
    JSObject *obj;
    FETCH_OBJECT(cx, -3, obj);
    jsid id;
    FETCH_ELEMENT_ID(obj, -2, id);
    Value rval;
    TypeScript::MonitorAssign(cx, script, regs.pc, obj, id, regs.sp[-1]);
    do {
        if (obj->isDenseArray() && JSID_IS_INT(id)) {
            jsuint length = obj->getDenseArrayInitializedLength();
            jsint i = JSID_TO_INT(id);
            if ((jsuint)i < length) {
                if (obj->getDenseArrayElement(i).isMagic(JS_ARRAY_HOLE)) {
                    if (js_PrototypeHasIndexedProperties(cx, obj))
                        break;
                    if ((jsuint)i >= obj->getArrayLength())
                        obj->setArrayLength(cx, i + 1);
                    *regs.pc = JSOP_SETHOLE;
                }
                obj->setDenseArrayElementWithType(cx, i, regs.sp[-1]);
                goto end_setelem;
            } else {
                *regs.pc = JSOP_SETHOLE;
            }
        }
    } while (0);
    rval = regs.sp[-1];
    if (!obj->setProperty(cx, id, &rval, script->strictModeCode))
        goto error;
  end_setelem:;
}
END_SET_CASE_STORE_RVAL(JSOP_SETELEM, 3)

BEGIN_CASE(JSOP_ENUMELEM)
{
    /* Funky: the value to set is under the [obj, id] pair. */
    JSObject *obj;
    FETCH_OBJECT(cx, -2, obj);
    jsid id;
    FETCH_ELEMENT_ID(obj, -1, id);
    Value rval = regs.sp[-3];
    if (!obj->setProperty(cx, id, &rval, script->strictModeCode))
        goto error;
    regs.sp -= 3;
}
END_CASE(JSOP_ENUMELEM)

BEGIN_CASE(JSOP_EVAL)
{
    CallArgs args = CallArgsFromSp(GET_ARGC(regs.pc), regs.sp);
    if (IsBuiltinEvalForScope(&regs.fp()->scopeChain(), args.calleev())) {
        if (!DirectEval(cx, args))
            goto error;
    } else {
        if (!InvokeKernel(cx, args))
            goto error;
    }
    CHECK_INTERRUPT_HANDLER();
    regs.sp = args.spAfterCall();
    TypeScript::Monitor(cx, script, regs.pc, regs.sp[-1]);
}
END_CASE(JSOP_EVAL)

BEGIN_CASE(JSOP_NEW)
BEGIN_CASE(JSOP_CALL)
BEGIN_CASE(JSOP_FUNCALL)
BEGIN_CASE(JSOP_FUNAPPLY)
{
    CallArgs args = CallArgsFromSp(GET_ARGC(regs.pc), regs.sp);
    JS_ASSERT(args.base() >= regs.fp()->base());

    bool construct = (*regs.pc == JSOP_NEW);

    JSObject *callee;
    JSFunction *fun;

    /* Don't bother trying to fast-path calls to scripted non-constructors. */
    if (!IsFunctionObject(args.calleev(), &callee, &fun) || !fun->isInterpretedConstructor()) {
        if (construct) {
            if (!InvokeConstructorKernel(cx, args))
                goto error;
        } else {
            if (!InvokeKernel(cx, args))
                goto error;
        }
        regs.sp = args.spAfterCall();
        TypeScript::Monitor(cx, script, regs.pc, regs.sp[-1]);
        CHECK_INTERRUPT_HANDLER();
        TRACE_0(NativeCallComplete);
        len = JSOP_CALL_LENGTH;
        DO_NEXT_OP(len);
    }

    TypeMonitorCall(cx, args, construct);

    InitialFrameFlags initial = construct ? INITIAL_CONSTRUCT : INITIAL_NONE;

    JSScript *newScript = fun->script();
    if (!cx->stack.pushInlineFrame(cx, regs, args, *callee, fun, newScript, initial))
        goto error;

    RESTORE_INTERP_VARS();

    if (!regs.fp()->functionPrologue(cx))
        goto error;

    RESET_USE_METHODJIT();
    TRACE_0(EnterFrame);

    bool newType = cx->typeInferenceEnabled() && UseNewType(cx, script, regs.pc);

#ifdef JS_METHODJIT
    if (!newType) {
        /* Try to ensure methods are method JIT'd.  */
        mjit::CompileRequest request = (interpMode == JSINTERP_NORMAL)
                                       ? mjit::CompileRequest_Interpreter
                                       : mjit::CompileRequest_JIT;
        mjit::CompileStatus status = mjit::CanMethodJIT(cx, script, construct, request);
        if (status == mjit::Compile_Error)
            goto error;
        if (!TRACE_RECORDER(cx) && !TRACE_PROFILER(cx) && status == mjit::Compile_Okay) {
            mjit::JaegerStatus status = mjit::JaegerShot(cx, true);
            CHECK_PARTIAL_METHODJIT(status);
            interpReturnOK = (status == mjit::Jaeger_Returned);
            CHECK_INTERRUPT_HANDLER();
            goto jit_return;
        }
    }
#endif

    if (!ScriptPrologue(cx, regs.fp(), newType))
        goto error;

    CHECK_INTERRUPT_HANDLER();

    /* Load first op and dispatch it (safe since JSOP_STOP). */
    op = (JSOp) *regs.pc;
    DO_OP();
}

BEGIN_CASE(JSOP_SETCALL)
{
    JS_ReportErrorNumber(cx, js_GetErrorMessage, NULL, JSMSG_BAD_LEFTSIDE_OF_ASS);
    goto error;
}
END_CASE(JSOP_SETCALL)

#define PUSH_IMPLICIT_THIS(cx, obj, funval)                                   \
    JS_BEGIN_MACRO                                                            \
        Value v;                                                              \
        if (!ComputeImplicitThis(cx, obj, funval, &v))                        \
            goto error;                                                       \
        PUSH_COPY(v);                                                         \
    JS_END_MACRO                                                              \

BEGIN_CASE(JSOP_GETGNAME)
BEGIN_CASE(JSOP_CALLGNAME)
BEGIN_CASE(JSOP_NAME)
BEGIN_CASE(JSOP_CALLNAME)
{
    JSObject *obj = &regs.fp()->scopeChain();

    bool global = js_CodeSpec[op].format & JOF_GNAME;
    if (global)
        obj = obj->getGlobal();

    const Shape *shape;
    Value rval;

    PropertyCacheEntry *entry;
    JSObject *obj2;
    JSAtom *atom;
    JS_PROPERTY_CACHE(cx).test(cx, regs.pc, obj, obj2, entry, atom);
    if (!atom) {
        ASSERT_VALID_PROPERTY_CACHE_HIT(0, obj, obj2, entry);
        if (entry->vword.isFunObj()) {
            PUSH_OBJECT(entry->vword.toFunObj());
        } else if (entry->vword.isSlot()) {
            uintN slot = entry->vword.toSlot();
            PUSH_COPY(obj2->nativeGetSlot(slot));
        } else {
            JS_ASSERT(entry->vword.isShape());
            shape = entry->vword.toShape();
            NATIVE_GET(cx, obj, obj2, shape, JSGET_METHOD_BARRIER, &rval);
            PUSH_COPY(rval);
        }

        TypeScript::Monitor(cx, script, regs.pc, regs.sp[-1]);

        JS_ASSERT(obj->isGlobal() || IsCacheableNonGlobalScope(obj));
        if (op == JSOP_CALLNAME || op == JSOP_CALLGNAME)
            PUSH_IMPLICIT_THIS(cx, obj, regs.sp[-1]);
        len = JSOP_NAME_LENGTH;
        DO_NEXT_OP(len);
    }

    jsid id = ATOM_TO_JSID(atom);
    JSProperty *prop;
    if (!js_FindPropertyHelper(cx, id, true, global, &obj, &obj2, &prop))
        goto error;
    if (!prop) {
        /* Kludge to allow (typeof foo == "undefined") tests. */
        JSOp op2 = js_GetOpcode(cx, script, regs.pc + JSOP_NAME_LENGTH);
        if (op2 == JSOP_TYPEOF) {
            PUSH_UNDEFINED();
            TypeScript::Monitor(cx, script, regs.pc, regs.sp[-1]);
            len = JSOP_NAME_LENGTH;
            DO_NEXT_OP(len);
        }
        atomNotDefined = atom;
        goto atom_not_defined;
    }

    /* Take the slow path if prop was not found in a native object. */
    if (!obj->isNative() || !obj2->isNative()) {
        if (!obj->getProperty(cx, id, &rval))
            goto error;
    } else {
        shape = (Shape *)prop;
        JSObject *normalized = obj;
        if (normalized->getClass() == &WithClass && !shape->hasDefaultGetter())
            normalized = js_UnwrapWithObject(cx, normalized);
        NATIVE_GET(cx, normalized, obj2, shape, JSGET_METHOD_BARRIER, &rval);
    }

    PUSH_COPY(rval);
    TypeScript::Monitor(cx, script, regs.pc, rval);

    /* obj must be on the scope chain, thus not a function. */
    if (op == JSOP_CALLNAME || op == JSOP_CALLGNAME)
        PUSH_IMPLICIT_THIS(cx, obj, rval);
}
END_CASE(JSOP_NAME)

BEGIN_CASE(JSOP_UINT16)
    PUSH_INT32((int32_t) GET_UINT16(regs.pc));
END_CASE(JSOP_UINT16)

BEGIN_CASE(JSOP_UINT24)
    PUSH_INT32((int32_t) GET_UINT24(regs.pc));
END_CASE(JSOP_UINT24)

BEGIN_CASE(JSOP_INT8)
    PUSH_INT32(GET_INT8(regs.pc));
END_CASE(JSOP_INT8)

BEGIN_CASE(JSOP_INT32)
    PUSH_INT32(GET_INT32(regs.pc));
END_CASE(JSOP_INT32)

BEGIN_CASE(JSOP_INDEXBASE)
    /*
     * Here atoms can exceed script->natoms as we use atoms as a
     * segment register for object literals as well.
     */
    atoms += GET_INDEXBASE(regs.pc);
END_CASE(JSOP_INDEXBASE)

BEGIN_CASE(JSOP_INDEXBASE1)
BEGIN_CASE(JSOP_INDEXBASE2)
BEGIN_CASE(JSOP_INDEXBASE3)
    atoms += (op - JSOP_INDEXBASE1 + 1) << 16;
END_CASE(JSOP_INDEXBASE3)

BEGIN_CASE(JSOP_RESETBASE0)
BEGIN_CASE(JSOP_RESETBASE)
    atoms = script->atoms;
END_CASE(JSOP_RESETBASE)

BEGIN_CASE(JSOP_DOUBLE)
{
    JS_ASSERT(!regs.fp()->hasImacropc());
    double dbl;
    LOAD_DOUBLE(0, dbl);
    PUSH_DOUBLE(dbl);
}
END_CASE(JSOP_DOUBLE)

BEGIN_CASE(JSOP_STRING)
{
    JSAtom *atom;
    LOAD_ATOM(0, atom);
    PUSH_STRING(atom);
}
END_CASE(JSOP_STRING)

BEGIN_CASE(JSOP_OBJECT)
{
    JSObject *obj;
    LOAD_OBJECT(0, obj);
    PUSH_OBJECT(*obj);
}
END_CASE(JSOP_OBJECT)

BEGIN_CASE(JSOP_REGEXP)
{
    /*
     * Push a regexp object cloned from the regexp literal object mapped by the
     * bytecode at pc. ES5 finally fixed this bad old ES3 design flaw which was
     * flouted by many browser-based implementations.
     *
     * We avoid the GetScopeChain call here and pass fp->scopeChain as
     * js_GetClassPrototype uses the latter only to locate the global.
     */
    jsatomid index = GET_FULL_INDEX(0);
    JSObject *proto;
    if (!js_GetClassPrototype(cx, &regs.fp()->scopeChain(), JSProto_RegExp, &proto))
        goto error;
    JS_ASSERT(proto);
    JSObject *obj = js_CloneRegExpObject(cx, script->getRegExp(index), proto);
    if (!obj)
        goto error;
    PUSH_OBJECT(*obj);
}
END_CASE(JSOP_REGEXP)

BEGIN_CASE(JSOP_ZERO)
    PUSH_INT32(0);
END_CASE(JSOP_ZERO)

BEGIN_CASE(JSOP_ONE)
    PUSH_INT32(1);
END_CASE(JSOP_ONE)

BEGIN_CASE(JSOP_NULL)
    PUSH_NULL();
END_CASE(JSOP_NULL)

BEGIN_CASE(JSOP_FALSE)
    PUSH_BOOLEAN(false);
END_CASE(JSOP_FALSE)

BEGIN_CASE(JSOP_TRUE)
    PUSH_BOOLEAN(true);
END_CASE(JSOP_TRUE)

{
BEGIN_CASE(JSOP_TABLESWITCH)
{
    jsbytecode *pc2 = regs.pc;
    len = GET_JUMP_OFFSET(pc2);

    /*
     * ECMAv2+ forbids conversion of discriminant, so we will skip to the
     * default case if the discriminant isn't already an int jsval.  (This
     * opcode is emitted only for dense jsint-domain switches.)
     */
    const Value &rref = *--regs.sp;
    int32_t i;
    if (rref.isInt32()) {
        i = rref.toInt32();
    } else {
        double d;
        /* Don't use JSDOUBLE_IS_INT32; treat -0 (double) as 0. */
        if (!rref.isDouble() || (d = rref.toDouble()) != (i = int32_t(rref.toDouble())))
            DO_NEXT_OP(len);
    }

    pc2 += JUMP_OFFSET_LEN;
    jsint low = GET_JUMP_OFFSET(pc2);
    pc2 += JUMP_OFFSET_LEN;
    jsint high = GET_JUMP_OFFSET(pc2);

    i -= low;
    if ((jsuint)i < (jsuint)(high - low + 1)) {
        pc2 += JUMP_OFFSET_LEN + JUMP_OFFSET_LEN * i;
        jsint off = (jsint) GET_JUMP_OFFSET(pc2);
        if (off)
            len = off;
    }
}
END_VARLEN_CASE
}

{
BEGIN_CASE(JSOP_TABLESWITCHX)
{
    jsbytecode *pc2 = regs.pc;
    len = GET_JUMPX_OFFSET(pc2);

    /*
     * ECMAv2+ forbids conversion of discriminant, so we will skip to the
     * default case if the discriminant isn't already an int jsval.  (This
     * opcode is emitted only for dense jsint-domain switches.)
     */
    const Value &rref = *--regs.sp;
    int32_t i;
    if (rref.isInt32()) {
        i = rref.toInt32();
    } else if (rref.isDouble() && rref.toDouble() == 0) {
        /* Treat -0 (double) as 0. */
        i = 0;
    } else {
        DO_NEXT_OP(len);
    }

    pc2 += JUMPX_OFFSET_LEN;
    jsint low = GET_JUMP_OFFSET(pc2);
    pc2 += JUMP_OFFSET_LEN;
    jsint high = GET_JUMP_OFFSET(pc2);

    i -= low;
    if ((jsuint)i < (jsuint)(high - low + 1)) {
        pc2 += JUMP_OFFSET_LEN + JUMPX_OFFSET_LEN * i;
        jsint off = (jsint) GET_JUMPX_OFFSET(pc2);
        if (off)
            len = off;
    }
}
END_VARLEN_CASE
}

{
BEGIN_CASE(JSOP_LOOKUPSWITCHX)
{
    jsint off;
    off = JUMPX_OFFSET_LEN;
    goto do_lookup_switch;

BEGIN_CASE(JSOP_LOOKUPSWITCH)
    off = JUMP_OFFSET_LEN;

  do_lookup_switch:
    /*
     * JSOP_LOOKUPSWITCH and JSOP_LOOKUPSWITCHX are never used if any atom
     * index in it would exceed 64K limit.
     */
    JS_ASSERT(!regs.fp()->hasImacropc());
    JS_ASSERT(atoms == script->atoms);
    jsbytecode *pc2 = regs.pc;

    Value lval = regs.sp[-1];
    regs.sp--;

    if (!lval.isPrimitive())
        goto end_lookup_switch;

    pc2 += off;
    jsint npairs;
    npairs = (jsint) GET_UINT16(pc2);
    pc2 += UINT16_LEN;
    JS_ASSERT(npairs);  /* empty switch uses JSOP_TABLESWITCH */

    bool match;
#define SEARCH_PAIRS(MATCH_CODE)                                              \
    for (;;) {                                                                \
        Value rval = script->getConst(GET_INDEX(pc2));                        \
        MATCH_CODE                                                            \
        pc2 += INDEX_LEN;                                                     \
        if (match)                                                            \
            break;                                                            \
        pc2 += off;                                                           \
        if (--npairs == 0) {                                                  \
            pc2 = regs.pc;                                                    \
            break;                                                            \
        }                                                                     \
    }

    if (lval.isString()) {
        JSLinearString *str = lval.toString()->ensureLinear(cx);
        if (!str)
            goto error;
        JSLinearString *str2;
        SEARCH_PAIRS(
            match = (rval.isString() &&
                     ((str2 = &rval.toString()->asLinear()) == str ||
                      EqualStrings(str2, str)));
        )
    } else if (lval.isNumber()) {
        double ldbl = lval.toNumber();
        SEARCH_PAIRS(
            match = rval.isNumber() && ldbl == rval.toNumber();
        )
    } else {
        SEARCH_PAIRS(
            match = (lval == rval);
        )
    }
#undef SEARCH_PAIRS

  end_lookup_switch:
    len = (op == JSOP_LOOKUPSWITCH)
          ? GET_JUMP_OFFSET(pc2)
          : GET_JUMPX_OFFSET(pc2);
}
END_VARLEN_CASE
}

BEGIN_CASE(JSOP_TRAP)
{
    if (interpMode == JSINTERP_SKIP_TRAP) {
        interpMode = JSINTERP_NORMAL;
        op = JS_GetTrapOpcode(cx, script, regs.pc);
        DO_OP();
    }

    Value rval;
    JSTrapStatus status = Debugger::onTrap(cx, &rval);
    switch (status) {
      case JSTRAP_ERROR:
        goto error;
      case JSTRAP_RETURN:
        regs.fp()->setReturnValue(rval);
        interpReturnOK = JS_TRUE;
        goto forced_return;
      case JSTRAP_THROW:
        cx->setPendingException(rval);
        goto error;
      default:
        break;
    }
    JS_ASSERT(status == JSTRAP_CONTINUE);
    CHECK_INTERRUPT_HANDLER();
    JS_ASSERT(rval.isInt32());
    op = (JSOp) rval.toInt32();
    JS_ASSERT((uintN)op < (uintN)JSOP_LIMIT);
    DO_OP();
}

BEGIN_CASE(JSOP_ARGUMENTS)
{
    Value rval;
    if (cx->typeInferenceEnabled() && !script->strictModeCode) {
        if (!script->ensureRanInference(cx))
            goto error;
        if (script->createdArgs) {
            if (!js_GetArgsValue(cx, regs.fp(), &rval))
                goto error;
        } else {
            rval = MagicValue(JS_LAZY_ARGUMENTS);
        }
    } else {
        if (!js_GetArgsValue(cx, regs.fp(), &rval))
            goto error;
    }
    PUSH_COPY(rval);
}
END_CASE(JSOP_ARGUMENTS)

BEGIN_CASE(JSOP_ARGSUB)
{
    jsid id = INT_TO_JSID(GET_ARGNO(regs.pc));
    Value rval;
    if (!js_GetArgsProperty(cx, regs.fp(), id, &rval))
        goto error;
    PUSH_COPY(rval);
}
END_CASE(JSOP_ARGSUB)

BEGIN_CASE(JSOP_ARGCNT)
{
    jsid id = ATOM_TO_JSID(rt->atomState.lengthAtom);
    Value rval;
    if (!js_GetArgsProperty(cx, regs.fp(), id, &rval))
        goto error;
    PUSH_COPY(rval);
}
END_CASE(JSOP_ARGCNT)

BEGIN_CASE(JSOP_GETARG)
BEGIN_CASE(JSOP_CALLARG)
{
    uint32 slot = GET_ARGNO(regs.pc);
    JS_ASSERT(slot < regs.fp()->numFormalArgs());
    PUSH_COPY(argv[slot]);
    if (op == JSOP_CALLARG)
        PUSH_UNDEFINED();
}
END_CASE(JSOP_GETARG)

BEGIN_CASE(JSOP_SETARG)
{
    uint32 slot = GET_ARGNO(regs.pc);
    JS_ASSERT(slot < regs.fp()->numFormalArgs());
    argv[slot] = regs.sp[-1];
}
END_SET_CASE(JSOP_SETARG)

BEGIN_CASE(JSOP_GETLOCAL)
{
    /*
     * Skip the same-compartment assertion if the local will be immediately
     * popped. We do not guarantee sync for dead locals when coming in from the
     * method JIT, and a GETLOCAL followed by POP is not considered to be
     * a use of the variable.
     */
     uint32 slot = GET_SLOTNO(regs.pc);
     JS_ASSERT(slot < script->nslots);
     PUSH_COPY_SKIP_CHECK(regs.fp()->slots()[slot]);

#ifdef DEBUG
    if (regs.pc[JSOP_GETLOCAL_LENGTH] != JSOP_POP)
        assertSameCompartment(cx, regs.sp[-1]);
#endif
}
END_CASE(JSOP_GETLOCAL)

BEGIN_CASE(JSOP_CALLLOCAL)
{
    uint32 slot = GET_SLOTNO(regs.pc);
    JS_ASSERT(slot < script->nslots);
    PUSH_COPY(regs.fp()->slots()[slot]);
    PUSH_UNDEFINED();
}
END_CASE(JSOP_CALLLOCAL)

BEGIN_CASE(JSOP_SETLOCAL)
{
    uint32 slot = GET_SLOTNO(regs.pc);
    JS_ASSERT(slot < script->nslots);
    regs.fp()->slots()[slot] = regs.sp[-1];
}
END_SET_CASE(JSOP_SETLOCAL)

BEGIN_CASE(JSOP_GETFCSLOT)
BEGIN_CASE(JSOP_CALLFCSLOT)
{
    JS_ASSERT(regs.fp()->isNonEvalFunctionFrame());
    uintN index = GET_UINT16(regs.pc);
    JSObject *obj = &argv[-2].toObject();

    JS_ASSERT(index < obj->getFunctionPrivate()->script()->bindings.countUpvars());
    PUSH_COPY(obj->getFlatClosureUpvar(index));
    TypeScript::Monitor(cx, script, regs.pc, regs.sp[-1]);
    if (op == JSOP_CALLFCSLOT)
        PUSH_UNDEFINED();
}
END_CASE(JSOP_GETFCSLOT)

BEGIN_CASE(JSOP_GETGLOBAL)
BEGIN_CASE(JSOP_CALLGLOBAL)
{
    uint32 slot = GET_SLOTNO(regs.pc);
    slot = script->getGlobalSlot(slot);
    JSObject *obj = regs.fp()->scopeChain().getGlobal();
    JS_ASSERT(obj->containsSlot(slot));
    PUSH_COPY(obj->getSlot(slot));
    TypeScript::Monitor(cx, script, regs.pc, regs.sp[-1]);
    if (op == JSOP_CALLGLOBAL)
        PUSH_UNDEFINED();
}
END_CASE(JSOP_GETGLOBAL)

BEGIN_CASE(JSOP_DEFCONST)
BEGIN_CASE(JSOP_DEFVAR)
{
    uint32 index = GET_INDEX(regs.pc);
    JSAtom *atom = atoms[index];

    JSObject *obj = &regs.fp()->varObj();
    JS_ASSERT(!obj->getOps()->defineProperty);
    uintN attrs = JSPROP_ENUMERATE;
    if (!regs.fp()->isEvalFrame())
        attrs |= JSPROP_PERMANENT;

    /* Lookup id in order to check for redeclaration problems. */
    jsid id = ATOM_TO_JSID(atom);
    bool shouldDefine;
    if (op == JSOP_DEFVAR) {
        /*
         * Redundant declaration of a |var|, even one for a non-writable
         * property like |undefined| in ES5, does nothing.
         */
        JSProperty *prop;
        JSObject *obj2;
        if (!obj->lookupProperty(cx, id, &obj2, &prop))
            goto error;
        shouldDefine = (!prop || obj2 != obj);
    } else {
        JS_ASSERT(op == JSOP_DEFCONST);
        attrs |= JSPROP_READONLY;
        if (!CheckRedeclaration(cx, obj, id, attrs))
            goto error;

        /*
         * As attrs includes readonly, CheckRedeclaration can succeed only
         * if prop does not exist.
         */
        shouldDefine = true;
    }

    /* Bind a variable only if it's not yet defined. */
    if (shouldDefine &&
        !DefineNativeProperty(cx, obj, id, UndefinedValue(), PropertyStub, StrictPropertyStub,
                              attrs, 0, 0)) {
        goto error;
    }
}
END_CASE(JSOP_DEFVAR)

BEGIN_CASE(JSOP_DEFFUN)
{
    /*
     * A top-level function defined in Global or Eval code (see ECMA-262
     * Ed. 3), or else a SpiderMonkey extension: a named function statement in
     * a compound statement (not at the top statement level of global code, or
     * at the top level of a function body).
     */
    JSFunction *fun;
    LOAD_FUNCTION(0);
    JSObject *obj = fun;

    JSObject *obj2;
    if (fun->isNullClosure()) {
        /*
         * Even a null closure needs a parent for principals finding.
         * FIXME: bug 476950, although debugger users may also demand some kind
         * of scope link for debugger-assisted eval-in-frame.
         */
        obj2 = &regs.fp()->scopeChain();
    } else {
        JS_ASSERT(!fun->isFlatClosure());

        obj2 = GetScopeChainFast(cx, regs.fp(), JSOP_DEFFUN, JSOP_DEFFUN_LENGTH);
        if (!obj2)
            goto error;
    }

    /*
     * If static link is not current scope, clone fun's object to link to the
     * current scope via parent. We do this to enable sharing of compiled
     * functions among multiple equivalent scopes, amortizing the cost of
     * compilation over a number of executions.  Examples include XUL scripts
     * and event handlers shared among Firefox or other Mozilla app chrome
     * windows, and user-defined JS functions precompiled and then shared among
     * requests in server-side JS.
     */
    if (obj->getParent() != obj2) {
        obj = CloneFunctionObject(cx, fun, obj2, true);
        if (!obj)
            goto error;
    }

    /*
     * ECMA requires functions defined when entering Eval code to be
     * impermanent.
     */
    uintN attrs = regs.fp()->isEvalFrame()
                  ? JSPROP_ENUMERATE
                  : JSPROP_ENUMERATE | JSPROP_PERMANENT;

    /*
     * We define the function as a property of the variable object and not the
     * current scope chain even for the case of function expression statements
     * and functions defined by eval inside let or with blocks.
     */
    JSObject *parent = &regs.fp()->varObj();

    /* ES5 10.5 (NB: with subsequent errata). */
    jsid id = ATOM_TO_JSID(fun->atom);
    JSProperty *prop = NULL;
    JSObject *pobj;
    if (!parent->lookupProperty(cx, id, &pobj, &prop))
        goto error;

    Value rval = ObjectValue(*obj);

    do {
        /* Steps 5d, 5f. */
        if (!prop || pobj != parent) {
            if (!parent->defineProperty(cx, id, rval, PropertyStub, StrictPropertyStub, attrs))
                goto error;
            break;
        }

        /* Step 5e. */
        JS_ASSERT(parent->isNative());
        Shape *shape = reinterpret_cast<Shape *>(prop);
        if (parent->isGlobal()) {
            if (shape->configurable()) {
                if (!parent->defineProperty(cx, id, rval, PropertyStub, StrictPropertyStub, attrs))
                    goto error;
                break;
            }

            if (shape->isAccessorDescriptor() || !shape->writable() || !shape->enumerable()) {
                JSAutoByteString bytes;
                if (const char *name = js_ValueToPrintable(cx, IdToValue(id), &bytes)) {
                    JS_ReportErrorNumber(cx, js_GetErrorMessage, NULL,
                                         JSMSG_CANT_REDEFINE_PROP, name);
                }
                goto error;
            }
        }

        /*
         * Non-global properties, and global properties which we aren't simply
         * redefining, must be set.  First, this preserves their attributes.
         * Second, this will produce warnings and/or errors as necessary if the
         * specified Call object property is not writable (const).
         */

        /* Step 5f. */
        if (!parent->setProperty(cx, id, &rval, script->strictModeCode))
            goto error;
    } while (false);
}
END_CASE(JSOP_DEFFUN)

BEGIN_CASE(JSOP_DEFFUN_FC)
{
    JSFunction *fun;
    LOAD_FUNCTION(0);

    JSObject *obj = js_NewFlatClosure(cx, fun, JSOP_DEFFUN_FC, JSOP_DEFFUN_FC_LENGTH);
    if (!obj)
        goto error;

    Value rval = ObjectValue(*obj);

    uintN attrs = regs.fp()->isEvalFrame()
                  ? JSPROP_ENUMERATE
                  : JSPROP_ENUMERATE | JSPROP_PERMANENT;

    JSObject &parent = regs.fp()->varObj();

    jsid id = ATOM_TO_JSID(fun->atom);
    if (!CheckRedeclaration(cx, &parent, id, attrs))
        goto error;

    if ((attrs == JSPROP_ENUMERATE)
        ? !parent.setProperty(cx, id, &rval, script->strictModeCode)
        : !parent.defineProperty(cx, id, rval, PropertyStub, StrictPropertyStub, attrs)) {
        goto error;
    }
}
END_CASE(JSOP_DEFFUN_FC)

BEGIN_CASE(JSOP_DEFLOCALFUN)
{
    /*
     * Define a local function (i.e., one nested at the top level of another
     * function), parented by the current scope chain, stored in a local
     * variable slot that the compiler allocated.  This is an optimization over
     * JSOP_DEFFUN that avoids requiring a call object for the outer function's
     * activation.
     */
    JSFunction *fun;
    LOAD_FUNCTION(SLOTNO_LEN);
    JS_ASSERT(fun->isInterpreted());
    JS_ASSERT(!fun->isFlatClosure());
    JSObject *obj = fun;

    if (fun->isNullClosure()) {
        obj = CloneFunctionObject(cx, fun, &regs.fp()->scopeChain(), true);
        if (!obj)
            goto error;
    } else {
        JSObject *parent = GetScopeChainFast(cx, regs.fp(), JSOP_DEFLOCALFUN,
                                             JSOP_DEFLOCALFUN_LENGTH);
        if (!parent)
            goto error;

        if (obj->getParent() != parent) {
#ifdef JS_TRACER
            if (TRACE_RECORDER(cx))
                AbortRecording(cx, "DEFLOCALFUN for closure");
#endif
            obj = CloneFunctionObject(cx, fun, parent, true);
            if (!obj)
                goto error;
        }
    }

    uint32 slot = GET_SLOTNO(regs.pc);
    TRACE_2(DefLocalFunSetSlot, slot, obj);

    regs.fp()->slots()[slot].setObject(*obj);
}
END_CASE(JSOP_DEFLOCALFUN)

BEGIN_CASE(JSOP_DEFLOCALFUN_FC)
{
    JSFunction *fun;
    LOAD_FUNCTION(SLOTNO_LEN);

    JSObject *obj = js_NewFlatClosure(cx, fun, JSOP_DEFLOCALFUN_FC, JSOP_DEFLOCALFUN_FC_LENGTH);
    if (!obj)
        goto error;

    uint32 slot = GET_SLOTNO(regs.pc);
    TRACE_2(DefLocalFunSetSlot, slot, obj);

    regs.fp()->slots()[slot].setObject(*obj);
}
END_CASE(JSOP_DEFLOCALFUN_FC)

BEGIN_CASE(JSOP_LAMBDA)
{
    /* Load the specified function object literal. */
    JSFunction *fun;
    LOAD_FUNCTION(0);
    JSObject *obj = fun;

    /* do-while(0) so we can break instead of using a goto. */
    do {
        JSObject *parent;
        if (fun->isNullClosure()) {
            parent = &regs.fp()->scopeChain();

            if (fun->joinable()) {
                jsbytecode *pc2 = AdvanceOverBlockchainOp(regs.pc + JSOP_LAMBDA_LENGTH);
                JSOp op2 = JSOp(*pc2);

                /*
                 * Optimize var obj = {method: function () { ... }, ...},
                 * this.method = function () { ... }; and other significant
                 * single-use-of-null-closure bytecode sequences.
                 *
                 * WARNING: code in TraceRecorder::record_JSOP_LAMBDA must
                 * match the optimization cases in the following code that
                 * break from the outer do-while(0).
                 */
                if (op2 == JSOP_INITMETHOD) {
#ifdef DEBUG
                    const Value &lref = regs.sp[-1];
                    JS_ASSERT(lref.isObject());
                    JSObject *obj2 = &lref.toObject();
                    JS_ASSERT(obj2->isObject());
#endif

                    fun->setMethodAtom(script->getAtom(GET_FULL_INDEX(pc2 - regs.pc)));
                    break;
                }

                if (op2 == JSOP_SETMETHOD) {
#ifdef DEBUG
                    op2 = js_GetOpcode(cx, script, pc2 + JSOP_SETMETHOD_LENGTH);
                    JS_ASSERT(op2 == JSOP_POP || op2 == JSOP_POPV);
#endif
                    const Value &lref = regs.sp[-1];
                    if (lref.isObject() && lref.toObject().canHaveMethodBarrier()) {
                        fun->setMethodAtom(script->getAtom(GET_FULL_INDEX(pc2 - regs.pc)));
                        break;
                    }
                } else if (op2 == JSOP_CALL) {
                    /*
                     * Array.prototype.sort and String.prototype.replace are
                     * optimized as if they are special form. We know that they
                     * won't leak the joined function object in obj, therefore
                     * we don't need to clone that compiler-created function
                     * object for identity/mutation reasons.
                     */
                    int iargc = GET_ARGC(pc2);

                    /*
                     * Note that we have not yet pushed obj as the final argument,
                     * so regs.sp[1 - (iargc + 2)], and not regs.sp[-(iargc + 2)],
                     * is the callee for this JSOP_CALL.
                     */
                    const Value &cref = regs.sp[1 - (iargc + 2)];
                    JSObject *callee;

                    if (IsFunctionObject(cref, &callee)) {
                        JSFunction *calleeFun = callee->getFunctionPrivate();
                        if (Native native = calleeFun->maybeNative()) {
                            if ((iargc == 1 && native == array_sort) ||
                                (iargc == 2 && native == str_replace)) {
                                break;
                            }
                        }
                    }
                } else if (op2 == JSOP_NULL) {
                    pc2 += JSOP_NULL_LENGTH;
                    op2 = JSOp(*pc2);

                    if (op2 == JSOP_CALL && GET_ARGC(pc2) == 0)
                        break;
                }
            }
        } else {
            parent = GetScopeChainFast(cx, regs.fp(), JSOP_LAMBDA, JSOP_LAMBDA_LENGTH);
            if (!parent)
                goto error;
        }

        obj = CloneFunctionObject(cx, fun, parent, true);
        if (!obj)
            goto error;
    } while (0);

    JS_ASSERT(obj->getProto());
    PUSH_OBJECT(*obj);
}
END_CASE(JSOP_LAMBDA)

BEGIN_CASE(JSOP_LAMBDA_FC)
{
    JSFunction *fun;
    LOAD_FUNCTION(0);

    JSObject *obj = js_NewFlatClosure(cx, fun, JSOP_LAMBDA_FC, JSOP_LAMBDA_FC_LENGTH);
    if (!obj)
        goto error;

    PUSH_OBJECT(*obj);
}
END_CASE(JSOP_LAMBDA_FC)

BEGIN_CASE(JSOP_CALLEE)
    JS_ASSERT(regs.fp()->isNonEvalFunctionFrame());
    PUSH_COPY(argv[-2]);
END_CASE(JSOP_CALLEE)

BEGIN_CASE(JSOP_GETTER)
BEGIN_CASE(JSOP_SETTER)
{
  do_getter_setter:
    JSOp op2 = (JSOp) *++regs.pc;
    jsid id;
    Value rval;
    jsint i;
    JSObject *obj;
    switch (op2) {
      case JSOP_INDEXBASE:
        atoms += GET_INDEXBASE(regs.pc);
        regs.pc += JSOP_INDEXBASE_LENGTH - 1;
        goto do_getter_setter;
      case JSOP_INDEXBASE1:
      case JSOP_INDEXBASE2:
      case JSOP_INDEXBASE3:
        atoms += (op2 - JSOP_INDEXBASE1 + 1) << 16;
        goto do_getter_setter;

      case JSOP_SETNAME:
      case JSOP_SETPROP:
      {
        JSAtom *atom;
        LOAD_ATOM(0, atom);
        id = ATOM_TO_JSID(atom);
        rval = regs.sp[-1];
        i = -1;
        goto gs_pop_lval;
      }
      case JSOP_SETELEM:
        rval = regs.sp[-1];
        id = JSID_VOID;
        i = -2;
      gs_pop_lval:
        FETCH_OBJECT(cx, i - 1, obj);
        break;

      case JSOP_INITPROP:
      {
        JS_ASSERT(regs.sp - regs.fp()->base() >= 2);
        rval = regs.sp[-1];
        i = -1;
        JSAtom *atom;
        LOAD_ATOM(0, atom);
        id = ATOM_TO_JSID(atom);
        goto gs_get_lval;
      }
      default:
        JS_ASSERT(op2 == JSOP_INITELEM);

        JS_ASSERT(regs.sp - regs.fp()->base() >= 3);
        rval = regs.sp[-1];
        id = JSID_VOID;
        i = -2;
      gs_get_lval:
      {
        const Value &lref = regs.sp[i-1];
        JS_ASSERT(lref.isObject());
        obj = &lref.toObject();
        break;
      }
    }

    /* Ensure that id has a type suitable for use with obj. */
    if (JSID_IS_VOID(id))
        FETCH_ELEMENT_ID(obj, i, id);

    if (!js_IsCallable(rval)) {
        JS_ReportErrorNumber(cx, js_GetErrorMessage, NULL,
                             JSMSG_BAD_GETTER_OR_SETTER,
                             (op == JSOP_GETTER)
                             ? js_getter_str
                             : js_setter_str);
        goto error;
    }

    /*
     * Getters and setters are just like watchpoints from an access control
     * point of view.
     */
    Value rtmp;
    uintN attrs;
    if (!CheckAccess(cx, obj, id, JSACC_WATCH, &rtmp, &attrs))
        goto error;

    PropertyOp getter;
    StrictPropertyOp setter;
    if (op == JSOP_GETTER) {
        getter = CastAsPropertyOp(&rval.toObject());
        setter = StrictPropertyStub;
        attrs = JSPROP_GETTER;
    } else {
        getter = PropertyStub;
        setter = CastAsStrictPropertyOp(&rval.toObject());
        attrs = JSPROP_SETTER;
    }
    attrs |= JSPROP_ENUMERATE | JSPROP_SHARED;

    /* Check for a readonly or permanent property of the same name. */
    if (!CheckRedeclaration(cx, obj, id, attrs))
        goto error;

    if (!obj->defineProperty(cx, id, UndefinedValue(), getter, setter, attrs))
        goto error;

    regs.sp += i;
    if (js_CodeSpec[op2].ndefs > js_CodeSpec[op2].nuses) {
        JS_ASSERT(js_CodeSpec[op2].ndefs == js_CodeSpec[op2].nuses + 1);
        regs.sp[-1] = rval;
        assertSameCompartment(cx, regs.sp[-1]);
    }
    len = js_CodeSpec[op2].length;
    DO_NEXT_OP(len);
}

BEGIN_CASE(JSOP_HOLE)
    PUSH_HOLE();
END_CASE(JSOP_HOLE)

BEGIN_CASE(JSOP_NEWINIT)
{
    jsint i = regs.pc[1];

    JS_ASSERT(i == JSProto_Array || i == JSProto_Object);
    JSObject *obj;

    if (i == JSProto_Array) {
        obj = NewDenseEmptyArray(cx);
    } else {
        gc::AllocKind kind = GuessObjectGCKind(0, false);
        obj = NewBuiltinClassInstance(cx, &ObjectClass, kind);
    }

    if (!obj)
        goto error;

    TypeObject *type = TypeScript::InitObject(cx, script, regs.pc, (JSProtoKey) i);
    if (!type)
        goto error;
    obj->setType(type);

    PUSH_OBJECT(*obj);
    CHECK_INTERRUPT_HANDLER();
}
END_CASE(JSOP_NEWINIT)

BEGIN_CASE(JSOP_NEWARRAY)
{
    unsigned count = GET_UINT24(regs.pc);
    JSObject *obj = NewDenseAllocatedArray(cx, count);
    if (!obj)
        goto error;

    TypeObject *type = TypeScript::InitObject(cx, script, regs.pc, JSProto_Array);
    if (!type)
        goto error;
    obj->setType(type);

    PUSH_OBJECT(*obj);
    CHECK_INTERRUPT_HANDLER();
}
END_CASE(JSOP_NEWARRAY)

BEGIN_CASE(JSOP_NEWOBJECT)
{
    JSObject *baseobj;
    LOAD_OBJECT(0, baseobj);

    TypeObject *type = TypeScript::InitObject(cx, script, regs.pc, JSProto_Object);
    if (!type)
        goto error;

    JSObject *obj = CopyInitializerObject(cx, baseobj, type);
    if (!obj)
        goto error;

    PUSH_OBJECT(*obj);
    CHECK_INTERRUPT_HANDLER();
}
END_CASE(JSOP_NEWOBJECT)

BEGIN_CASE(JSOP_ENDINIT)
{
    /* FIXME remove JSOP_ENDINIT bug 588522 */
    JS_ASSERT(regs.sp - regs.fp()->base() >= 1);
    JS_ASSERT(regs.sp[-1].isObject());
}
END_CASE(JSOP_ENDINIT)

BEGIN_CASE(JSOP_INITPROP)
BEGIN_CASE(JSOP_INITMETHOD)
{
    /* Load the property's initial value into rval. */
    JS_ASSERT(regs.sp - regs.fp()->base() >= 2);
    Value rval = regs.sp[-1];

    /* Load the object being initialized into lval/obj. */
    JSObject *obj = &regs.sp[-2].toObject();
    JS_ASSERT(obj->isObject());

    /*
     * Probe the property cache.
     *
     * On a hit, if the cached shape has a non-default setter, it must be
     * __proto__. If shape->previous() != obj->lastProperty(), there must be a
     * repeated property name. The fast path does not handle these two cases.
     */
    PropertyCacheEntry *entry;
    const Shape *shape;
    if (JS_PROPERTY_CACHE(cx).testForInit(rt, regs.pc, obj, &shape, &entry) &&
        shape->hasDefaultSetter() &&
        shape->previous() == obj->lastProperty())
    {
        /* Fast path. Property cache hit. */
        uint32 slot = shape->slot;

        JS_ASSERT(slot == obj->slotSpan());
        JS_ASSERT(slot >= JSSLOT_FREE(obj->getClass()));
        if (slot < obj->numSlots()) {
            JS_ASSERT(obj->getSlot(slot).isUndefined());
        } else {
            if (!obj->allocSlot(cx, &slot))
                goto error;
            JS_ASSERT(slot == shape->slot);
        }

        /* A new object, or one we just extended in a recent initprop op. */
        JS_ASSERT(!obj->lastProperty() ||
                  obj->shape() == obj->lastProperty()->shapeid);
        obj->extend(cx, shape);

        /*
         * No method change check here because here we are adding a new
         * property, not updating an existing slot's value that might
         * contain a method of a branded shape.
         */
        TRACE_1(AddProperty, obj);
        obj->nativeSetSlotWithType(cx, shape, rval);
    } else {
        PCMETER(JS_PROPERTY_CACHE(cx).inipcmisses++);

        /* Get the immediate property name into id. */
        JSAtom *atom;
        LOAD_ATOM(0, atom);
        jsid id = ATOM_TO_JSID(atom);

        uintN defineHow = (op == JSOP_INITMETHOD)
                          ? DNP_CACHE_RESULT | DNP_SET_METHOD
                          : DNP_CACHE_RESULT;
        if (JS_UNLIKELY(atom == cx->runtime->atomState.protoAtom)
            ? !js_SetPropertyHelper(cx, obj, id, defineHow, &rval, script->strictModeCode)
            : !DefineNativeProperty(cx, obj, id, rval, NULL, NULL,
                                    JSPROP_ENUMERATE, 0, 0, defineHow)) {
            goto error;
        }
    }

    /* Common tail for property cache hit and miss cases. */
    regs.sp--;
}
END_CASE(JSOP_INITPROP);

BEGIN_CASE(JSOP_INITELEM)
{
    /* Pop the element's value into rval. */
    JS_ASSERT(regs.sp - regs.fp()->base() >= 3);
    const Value &rref = regs.sp[-1];

    /* Find the object being initialized at top of stack. */
    const Value &lref = regs.sp[-3];
    JS_ASSERT(lref.isObject());
    JSObject *obj = &lref.toObject();

    /* Fetch id now that we have obj. */
    jsid id;
    FETCH_ELEMENT_ID(obj, -2, id);

    /*
     * If rref is a hole, do not call JSObject::defineProperty. In this case,
     * obj must be an array, so if the current op is the last element
     * initialiser, set the array length to one greater than id.
     */
    if (rref.isMagic(JS_ARRAY_HOLE)) {
        JS_ASSERT(obj->isArray());
        JS_ASSERT(JSID_IS_INT(id));
        JS_ASSERT(jsuint(JSID_TO_INT(id)) < StackSpace::ARGS_LENGTH_MAX);
        if (js_GetOpcode(cx, script, regs.pc + JSOP_INITELEM_LENGTH) == JSOP_ENDINIT &&
            !js_SetLengthProperty(cx, obj, (jsuint) (JSID_TO_INT(id) + 1))) {
            goto error;
        }
    } else {
        if (!obj->defineProperty(cx, id, rref, NULL, NULL, JSPROP_ENUMERATE))
            goto error;
    }
    regs.sp -= 2;
}
END_CASE(JSOP_INITELEM)

#if JS_HAS_SHARP_VARS

BEGIN_CASE(JSOP_DEFSHARP)
{
    uint32 slot = GET_UINT16(regs.pc);
    JS_ASSERT(slot + 1 < regs.fp()->numFixed());
    const Value &lref = regs.fp()->slots()[slot];
    JSObject *obj;
    if (lref.isObject()) {
        obj = &lref.toObject();
    } else {
        JS_ASSERT(lref.isUndefined());
        obj = NewDenseEmptyArray(cx);
        if (!obj)
            goto error;
        regs.fp()->slots()[slot].setObject(*obj);
    }
    jsint i = (jsint) GET_UINT16(regs.pc + UINT16_LEN);
    jsid id = INT_TO_JSID(i);
    const Value &rref = regs.sp[-1];
    if (rref.isPrimitive()) {
        char numBuf[12];
        JS_snprintf(numBuf, sizeof numBuf, "%u", (unsigned) i);
        JS_ReportErrorNumber(cx, js_GetErrorMessage, NULL,
                             JSMSG_BAD_SHARP_DEF, numBuf);
        goto error;
    }
    if (!obj->defineProperty(cx, id, rref, NULL, NULL, JSPROP_ENUMERATE))
        goto error;
}
END_CASE(JSOP_DEFSHARP)

BEGIN_CASE(JSOP_USESHARP)
{
    uint32 slot = GET_UINT16(regs.pc);
    JS_ASSERT(slot + 1 < regs.fp()->numFixed());
    const Value &lref = regs.fp()->slots()[slot];
    jsint i = (jsint) GET_UINT16(regs.pc + UINT16_LEN);
    Value rval;
    if (lref.isUndefined()) {
        rval.setUndefined();
    } else {
        JSObject *obj = &regs.fp()->slots()[slot].toObject();
        jsid id = INT_TO_JSID(i);
        if (!obj->getProperty(cx, id, &rval))
            goto error;
    }
    if (!rval.isObjectOrNull()) {
        char numBuf[12];

        JS_snprintf(numBuf, sizeof numBuf, "%u", (unsigned) i);
        JS_ReportErrorNumber(cx, js_GetErrorMessage, NULL,
                             JSMSG_BAD_SHARP_USE, numBuf);
        goto error;
    }
    PUSH_COPY(rval);
}
END_CASE(JSOP_USESHARP)

BEGIN_CASE(JSOP_SHARPINIT)
{
    uint32 slot = GET_UINT16(regs.pc);
    JS_ASSERT(slot + 1 < regs.fp()->numFixed());
    Value *vp = &regs.fp()->slots()[slot];
    Value rval = vp[1];

    /*
     * We peek ahead safely here because empty initialisers get zero
     * JSOP_SHARPINIT ops, and non-empty ones get two: the first comes
     * immediately after JSOP_NEWINIT followed by one or more property
     * initialisers; and the second comes directly before JSOP_ENDINIT.
     */
    if (regs.pc[JSOP_SHARPINIT_LENGTH] != JSOP_ENDINIT) {
        rval.setInt32(rval.isUndefined() ? 1 : rval.toInt32() + 1);
    } else {
        JS_ASSERT(rval.isInt32());
        rval.getInt32Ref() -= 1;
        if (rval.toInt32() == 0)
            vp[0].setUndefined();
    }
    vp[1] = rval;
}
END_CASE(JSOP_SHARPINIT)

#endif /* JS_HAS_SHARP_VARS */

{
BEGIN_CASE(JSOP_GOSUB)
    PUSH_BOOLEAN(false);
    jsint i = (regs.pc - script->code) + JSOP_GOSUB_LENGTH;
    PUSH_INT32(i);
    len = GET_JUMP_OFFSET(regs.pc);
END_VARLEN_CASE
}

{
BEGIN_CASE(JSOP_GOSUBX)
    PUSH_BOOLEAN(false);
    jsint i = (regs.pc - script->code) + JSOP_GOSUBX_LENGTH;
    len = GET_JUMPX_OFFSET(regs.pc);
    PUSH_INT32(i);
END_VARLEN_CASE
}

{
BEGIN_CASE(JSOP_RETSUB)
    /* Pop [exception or hole, retsub pc-index]. */
    Value rval, lval;
    POP_COPY_TO(rval);
    POP_COPY_TO(lval);
    JS_ASSERT(lval.isBoolean());
    if (lval.toBoolean()) {
        /*
         * Exception was pending during finally, throw it *before* we adjust
         * pc, because pc indexes into script->trynotes.  This turns out not to
         * be necessary, but it seems clearer.  And it points out a FIXME:
         * 350509, due to Igor Bukanov.
         */
        cx->setPendingException(rval);
        goto error;
    }
    JS_ASSERT(rval.isInt32());
    len = rval.toInt32();
    regs.pc = script->code;
END_VARLEN_CASE
}

BEGIN_CASE(JSOP_EXCEPTION)
    PUSH_COPY(cx->getPendingException());
    cx->clearPendingException();
#if defined(JS_TRACER) && defined(JS_METHODJIT)
    if (interpMode == JSINTERP_PROFILE) {
        leaveOnSafePoint = true;
        LEAVE_ON_SAFE_POINT();
    }
#endif
    CHECK_BRANCH();
END_CASE(JSOP_EXCEPTION)

BEGIN_CASE(JSOP_FINALLY)
    CHECK_BRANCH();
END_CASE(JSOP_FINALLY)

BEGIN_CASE(JSOP_THROWING)
{
    JS_ASSERT(!cx->isExceptionPending());
    Value v;
    POP_COPY_TO(v);
    cx->setPendingException(v);
}
END_CASE(JSOP_THROWING)

BEGIN_CASE(JSOP_THROW)
{
    JS_ASSERT(!cx->isExceptionPending());
    CHECK_BRANCH();
    Value v;
    POP_COPY_TO(v);
    cx->setPendingException(v);
    /* let the code at error try to catch the exception. */
    goto error;
}
BEGIN_CASE(JSOP_SETLOCALPOP)
{
    /*
     * The stack must have a block with at least one local slot below the
     * exception object.
     */
    JS_ASSERT((size_t) (regs.sp - regs.fp()->base()) >= 2);
    uint32 slot = GET_UINT16(regs.pc);
    JS_ASSERT(slot + 1 < script->nslots);
    POP_COPY_TO(regs.fp()->slots()[slot]);
}
END_CASE(JSOP_SETLOCALPOP)

BEGIN_CASE(JSOP_IFCANTCALLTOP)
    /*
     * If the top of stack is of primitive type, jump to our target. Otherwise
     * advance to the next opcode.
     */
    JS_ASSERT(regs.sp > regs.fp()->base());
    if (!js_IsCallable(regs.sp[-1])) {
        len = GET_JUMP_OFFSET(regs.pc);
        BRANCH(len);
    }
END_CASE(JSOP_IFCANTCALLTOP)

BEGIN_CASE(JSOP_PRIMTOP)
    JS_ASSERT(regs.sp > regs.fp()->base());
    if (regs.sp[-1].isObject()) {
        jsint i = GET_INT8(regs.pc);
        js_ReportValueError2(cx, JSMSG_CANT_CONVERT_TO, -2, regs.sp[-2], NULL,
                             (i == JSTYPE_VOID) ? "primitive type" : JS_TYPE_STR(i));
        goto error;
    }
END_CASE(JSOP_PRIMTOP)

BEGIN_CASE(JSOP_OBJTOP)
    if (regs.sp[-1].isPrimitive()) {
        js_ReportValueError(cx, GET_UINT16(regs.pc), -1, regs.sp[-1], NULL);
        goto error;
    }
END_CASE(JSOP_OBJTOP)

BEGIN_CASE(JSOP_INSTANCEOF)
{
    const Value &rref = regs.sp[-1];
    if (rref.isPrimitive()) {
        js_ReportValueError(cx, JSMSG_BAD_INSTANCEOF_RHS, -1, rref, NULL);
        goto error;
    }
    JSObject *obj = &rref.toObject();
    const Value &lref = regs.sp[-2];
    JSBool cond = JS_FALSE;
    if (!HasInstance(cx, obj, &lref, &cond))
        goto error;
    regs.sp--;
    regs.sp[-1].setBoolean(cond);
}
END_CASE(JSOP_INSTANCEOF)

BEGIN_CASE(JSOP_DEBUGGER)
{
    JSTrapStatus st = JSTRAP_CONTINUE;
    Value rval;
    if (JSDebuggerHandler handler = cx->debugHooks->debuggerHandler)
        st = handler(cx, script, regs.pc, Jsvalify(&rval), cx->debugHooks->debuggerHandlerData);
    if (st == JSTRAP_CONTINUE)
        st = Debugger::onDebuggerStatement(cx, &rval);
    switch (st) {
      case JSTRAP_ERROR:
        goto error;
      case JSTRAP_CONTINUE:
        break;
      case JSTRAP_RETURN:
        regs.fp()->setReturnValue(rval);
        interpReturnOK = JS_TRUE;
        goto forced_return;
      case JSTRAP_THROW:
        cx->setPendingException(rval);
        goto error;
      default:;
    }
    CHECK_INTERRUPT_HANDLER();
}
END_CASE(JSOP_DEBUGGER)

#if JS_HAS_XML_SUPPORT
BEGIN_CASE(JSOP_DEFXMLNS)
{
    if (!js_SetDefaultXMLNamespace(cx, regs.sp[-1]))
        goto error;
    regs.sp--;
}
END_CASE(JSOP_DEFXMLNS)

BEGIN_CASE(JSOP_ANYNAME)
{
    jsid id;
    if (!js_GetAnyName(cx, &id))
        goto error;
    PUSH_COPY(IdToValue(id));
}
END_CASE(JSOP_ANYNAME)

BEGIN_CASE(JSOP_QNAMEPART)
{
    JSAtom *atom;
    LOAD_ATOM(0, atom);
    PUSH_STRING(atom);
}
END_CASE(JSOP_QNAMEPART)

BEGIN_CASE(JSOP_QNAMECONST)
{
    JSAtom *atom;
    LOAD_ATOM(0, atom);
    Value rval = StringValue(atom);
    Value lval = regs.sp[-1];
    JSObject *obj = js_ConstructXMLQNameObject(cx, lval, rval);
    if (!obj)
        goto error;
    regs.sp[-1].setObject(*obj);
}
END_CASE(JSOP_QNAMECONST)

BEGIN_CASE(JSOP_QNAME)
{
    Value rval = regs.sp[-1];
    Value lval = regs.sp[-2];
    JSObject *obj = js_ConstructXMLQNameObject(cx, lval, rval);
    if (!obj)
        goto error;
    regs.sp--;
    regs.sp[-1].setObject(*obj);
}
END_CASE(JSOP_QNAME)

BEGIN_CASE(JSOP_TOATTRNAME)
{
    Value rval;
    rval = regs.sp[-1];
    if (!js_ToAttributeName(cx, &rval))
        goto error;
    regs.sp[-1] = rval;
}
END_CASE(JSOP_TOATTRNAME)

BEGIN_CASE(JSOP_TOATTRVAL)
{
    Value rval;
    rval = regs.sp[-1];
    JS_ASSERT(rval.isString());
    JSString *str = js_EscapeAttributeValue(cx, rval.toString(), JS_FALSE);
    if (!str)
        goto error;
    regs.sp[-1].setString(str);
}
END_CASE(JSOP_TOATTRVAL)

BEGIN_CASE(JSOP_ADDATTRNAME)
BEGIN_CASE(JSOP_ADDATTRVAL)
{
    Value rval = regs.sp[-1];
    Value lval = regs.sp[-2];
    JSString *str = lval.toString();
    JSString *str2 = rval.toString();
    str = js_AddAttributePart(cx, op == JSOP_ADDATTRNAME, str, str2);
    if (!str)
        goto error;
    regs.sp--;
    regs.sp[-1].setString(str);
}
END_CASE(JSOP_ADDATTRNAME)

BEGIN_CASE(JSOP_BINDXMLNAME)
{
    Value lval;
    lval = regs.sp[-1];
    JSObject *obj;
    jsid id;
    if (!js_FindXMLProperty(cx, lval, &obj, &id))
        goto error;
    regs.sp[-1].setObjectOrNull(obj);
    PUSH_COPY(IdToValue(id));
}
END_CASE(JSOP_BINDXMLNAME)

BEGIN_CASE(JSOP_SETXMLNAME)
{
    JSObject *obj = &regs.sp[-3].toObject();
    Value rval = regs.sp[-1];
    jsid id;
    FETCH_ELEMENT_ID(obj, -2, id);
    if (!obj->setProperty(cx, id, &rval, script->strictModeCode))
        goto error;
    rval = regs.sp[-1];
    regs.sp -= 2;
    regs.sp[-1] = rval;
}
END_CASE(JSOP_SETXMLNAME)

BEGIN_CASE(JSOP_CALLXMLNAME)
BEGIN_CASE(JSOP_XMLNAME)
{
    Value lval = regs.sp[-1];
    JSObject *obj;
    jsid id;
    if (!js_FindXMLProperty(cx, lval, &obj, &id))
        goto error;
    Value rval;
    if (!obj->getProperty(cx, id, &rval))
        goto error;
    regs.sp[-1] = rval;
    if (op == JSOP_CALLXMLNAME)
        PUSH_IMPLICIT_THIS(cx, obj, rval);
}
END_CASE(JSOP_XMLNAME)

BEGIN_CASE(JSOP_DESCENDANTS)
BEGIN_CASE(JSOP_DELDESC)
{
    JSObject *obj;
    FETCH_OBJECT(cx, -2, obj);
    jsval rval = Jsvalify(regs.sp[-1]);
    if (!js_GetXMLDescendants(cx, obj, rval, &rval))
        goto error;

    if (op == JSOP_DELDESC) {
        regs.sp[-1] = Valueify(rval);   /* set local root */
        if (!js_DeleteXMLListElements(cx, JSVAL_TO_OBJECT(rval)))
            goto error;
        rval = JSVAL_TRUE;                  /* always succeed */
    }

    regs.sp--;
    regs.sp[-1] = Valueify(rval);
}
END_CASE(JSOP_DESCENDANTS)

{
BEGIN_CASE(JSOP_FILTER)
    /*
     * We push the hole value before jumping to [enditer] so we can detect the
     * first iteration and direct js_StepXMLListFilter to initialize filter's
     * state.
     */
    PUSH_HOLE();
    len = GET_JUMP_OFFSET(regs.pc);
    JS_ASSERT(len > 0);
END_VARLEN_CASE
}

BEGIN_CASE(JSOP_ENDFILTER)
{
    bool cond = !regs.sp[-1].isMagic();
    if (cond) {
        /* Exit the "with" block left from the previous iteration. */
        LeaveWith(cx);
    }
    if (!js_StepXMLListFilter(cx, cond))
        goto error;
    if (!regs.sp[-1].isNull()) {
        /*
         * Decrease sp after EnterWith returns as we use sp[-1] there to root
         * temporaries.
         */
        JS_ASSERT(IsXML(regs.sp[-1]));
        if (!EnterWith(cx, -2, JSOP_ENDFILTER, JSOP_ENDFILTER_LENGTH))
            goto error;
        regs.sp--;
        len = GET_JUMP_OFFSET(regs.pc);
        JS_ASSERT(len < 0);
        BRANCH(len);
    }
    regs.sp--;
}
END_CASE(JSOP_ENDFILTER);

BEGIN_CASE(JSOP_TOXML)
{
    Value rval = regs.sp[-1];
    JSObject *obj = js_ValueToXMLObject(cx, rval);
    if (!obj)
        goto error;
    regs.sp[-1].setObject(*obj);
}
END_CASE(JSOP_TOXML)

BEGIN_CASE(JSOP_TOXMLLIST)
{
    Value rval = regs.sp[-1];
    JSObject *obj = js_ValueToXMLListObject(cx, rval);
    if (!obj)
        goto error;
    regs.sp[-1].setObject(*obj);
}
END_CASE(JSOP_TOXMLLIST)

BEGIN_CASE(JSOP_XMLTAGEXPR)
{
    Value rval = regs.sp[-1];
    JSString *str = js_ValueToString(cx, rval);
    if (!str)
        goto error;
    regs.sp[-1].setString(str);
}
END_CASE(JSOP_XMLTAGEXPR)

BEGIN_CASE(JSOP_XMLELTEXPR)
{
    Value rval = regs.sp[-1];
    JSString *str;
    if (IsXML(rval)) {
        str = js_ValueToXMLString(cx, rval);
    } else {
        str = js_ValueToString(cx, rval);
        if (str)
            str = js_EscapeElementValue(cx, str);
    }
    if (!str)
        goto error;
    regs.sp[-1].setString(str);
}
END_CASE(JSOP_XMLELTEXPR)

BEGIN_CASE(JSOP_XMLCDATA)
{
    JSAtom *atom;
    LOAD_ATOM(0, atom);
    JSString *str = atom;
    JSObject *obj = js_NewXMLSpecialObject(cx, JSXML_CLASS_TEXT, NULL, str);
    if (!obj)
        goto error;
    PUSH_OBJECT(*obj);
}
END_CASE(JSOP_XMLCDATA)

BEGIN_CASE(JSOP_XMLCOMMENT)
{
    JSAtom *atom;
    LOAD_ATOM(0, atom);
    JSString *str = atom;
    JSObject *obj = js_NewXMLSpecialObject(cx, JSXML_CLASS_COMMENT, NULL, str);
    if (!obj)
        goto error;
    PUSH_OBJECT(*obj);
}
END_CASE(JSOP_XMLCOMMENT)

BEGIN_CASE(JSOP_XMLPI)
{
    JSAtom *atom;
    LOAD_ATOM(0, atom);
    JSString *str = atom;
    Value rval = regs.sp[-1];
    JSString *str2 = rval.toString();
    JSObject *obj = js_NewXMLSpecialObject(cx, JSXML_CLASS_PROCESSING_INSTRUCTION, str, str2);
    if (!obj)
        goto error;
    regs.sp[-1].setObject(*obj);
}
END_CASE(JSOP_XMLPI)

BEGIN_CASE(JSOP_GETFUNNS)
{
    Value rval;
    if (!cx->fp()->scopeChain().getGlobal()->getFunctionNamespace(cx, &rval))
        goto error;
    PUSH_COPY(rval);
}
END_CASE(JSOP_GETFUNNS)
#endif /* JS_HAS_XML_SUPPORT */

BEGIN_CASE(JSOP_ENTERBLOCK)
{
    JSObject *obj;
    LOAD_OBJECT(0, obj);
    JS_ASSERT(obj->isStaticBlock());
    JS_ASSERT(regs.fp()->base() + OBJ_BLOCK_DEPTH(cx, obj) == regs.sp);
    Value *vp = regs.sp + OBJ_BLOCK_COUNT(cx, obj);
    JS_ASSERT(regs.sp < vp);
    JS_ASSERT(vp <= regs.fp()->slots() + script->nslots);
    SetValueRangeToUndefined(regs.sp, vp);
    regs.sp = vp;

#ifdef DEBUG
    /*
     * The young end of fp->scopeChain may omit blocks if we haven't closed
     * over them, but if there are any closure blocks on fp->scopeChain, they'd
     * better be (clones of) ancestors of the block we're entering now;
     * anything else we should have popped off fp->scopeChain when we left its
     * static scope.
     */
    JSObject *obj2 = &regs.fp()->scopeChain();
    while (obj2->isWith())
        obj2 = obj2->getParent();
    if (obj2->isBlock() &&
        obj2->getPrivate() == js_FloatingFrameIfGenerator(cx, regs.fp())) {
        JSObject *youngestProto = obj2->getProto();
        JS_ASSERT(youngestProto->isStaticBlock());
        JSObject *parent = obj;
        while ((parent = parent->getParent()) != youngestProto)
            JS_ASSERT(parent);
    }
#endif
}
END_CASE(JSOP_ENTERBLOCK)

BEGIN_CASE(JSOP_LEAVEBLOCKEXPR)
BEGIN_CASE(JSOP_LEAVEBLOCK)
{
    JSObject *blockChain;
    LOAD_OBJECT(UINT16_LEN, blockChain);
#ifdef DEBUG
    JS_ASSERT(blockChain->isStaticBlock());
    uintN blockDepth = OBJ_BLOCK_DEPTH(cx, blockChain);
    JS_ASSERT(blockDepth <= StackDepth(script));
#endif
    /*
     * If we're about to leave the dynamic scope of a block that has been
     * cloned onto fp->scopeChain, clear its private data, move its locals from
     * the stack into the clone, and pop it off the chain.
     */
    JSObject &obj = regs.fp()->scopeChain();
    if (obj.getProto() == blockChain) {
        JS_ASSERT(obj.isClonedBlock());
        if (!js_PutBlockObject(cx, JS_TRUE))
            goto error;
    }

    /* Move the result of the expression to the new topmost stack slot. */
    Value *vp = NULL;  /* silence GCC warnings */
    if (op == JSOP_LEAVEBLOCKEXPR)
        vp = &regs.sp[-1];
    regs.sp -= GET_UINT16(regs.pc);
    if (op == JSOP_LEAVEBLOCKEXPR) {
        JS_ASSERT(regs.fp()->base() + blockDepth == regs.sp - 1);
        regs.sp[-1] = *vp;
    } else {
        JS_ASSERT(regs.fp()->base() + blockDepth == regs.sp);
    }
}
END_CASE(JSOP_LEAVEBLOCK)

#if JS_HAS_GENERATORS
BEGIN_CASE(JSOP_GENERATOR)
{
    JS_ASSERT(!cx->isExceptionPending());
    regs.pc += JSOP_GENERATOR_LENGTH;
    JSObject *obj = js_NewGenerator(cx);
    if (!obj)
        goto error;
    JS_ASSERT(!regs.fp()->hasCallObj() && !regs.fp()->hasArgsObj());
    regs.fp()->setReturnValue(ObjectValue(*obj));
    interpReturnOK = true;
    if (entryFrame != regs.fp())
        goto inline_return;
    goto exit;
}

BEGIN_CASE(JSOP_YIELD)
    JS_ASSERT(!cx->isExceptionPending());
    JS_ASSERT(regs.fp()->isNonEvalFunctionFrame());
    if (cx->generatorFor(regs.fp())->state == JSGEN_CLOSING) {
        js_ReportValueError(cx, JSMSG_BAD_GENERATOR_YIELD,
                            JSDVG_SEARCH_STACK, argv[-2], NULL);
        goto error;
    }
    regs.fp()->setReturnValue(regs.sp[-1]);
    regs.fp()->setYielding();
    regs.pc += JSOP_YIELD_LENGTH;
    interpReturnOK = JS_TRUE;
    goto exit;

BEGIN_CASE(JSOP_ARRAYPUSH)
{
    uint32 slot = GET_UINT16(regs.pc);
    JS_ASSERT(script->nfixed <= slot);
    JS_ASSERT(slot < script->nslots);
    JSObject *obj = &regs.fp()->slots()[slot].toObject();
    if (!js_NewbornArrayPush(cx, obj, regs.sp[-1]))
        goto error;
    regs.sp--;
}
END_CASE(JSOP_ARRAYPUSH)
#endif /* JS_HAS_GENERATORS */

#if JS_THREADED_INTERP
  L_JSOP_BACKPATCH:
  L_JSOP_BACKPATCH_POP:

# if !JS_HAS_GENERATORS
  L_JSOP_GENERATOR:
  L_JSOP_YIELD:
  L_JSOP_ARRAYPUSH:
# endif

# if !JS_HAS_SHARP_VARS
  L_JSOP_DEFSHARP:
  L_JSOP_USESHARP:
  L_JSOP_SHARPINIT:
# endif

# if !JS_HAS_DESTRUCTURING
  L_JSOP_ENUMCONSTELEM:
# endif

# if !JS_HAS_XML_SUPPORT
  L_JSOP_CALLXMLNAME:
  L_JSOP_STARTXMLEXPR:
  L_JSOP_STARTXML:
  L_JSOP_DELDESC:
  L_JSOP_GETFUNNS:
  L_JSOP_XMLPI:
  L_JSOP_XMLCOMMENT:
  L_JSOP_XMLCDATA:
  L_JSOP_XMLELTEXPR:
  L_JSOP_XMLTAGEXPR:
  L_JSOP_TOXMLLIST:
  L_JSOP_TOXML:
  L_JSOP_ENDFILTER:
  L_JSOP_FILTER:
  L_JSOP_DESCENDANTS:
  L_JSOP_XMLNAME:
  L_JSOP_SETXMLNAME:
  L_JSOP_BINDXMLNAME:
  L_JSOP_ADDATTRVAL:
  L_JSOP_ADDATTRNAME:
  L_JSOP_TOATTRVAL:
  L_JSOP_TOATTRNAME:
  L_JSOP_QNAME:
  L_JSOP_QNAMECONST:
  L_JSOP_QNAMEPART:
  L_JSOP_ANYNAME:
  L_JSOP_DEFXMLNS:
# endif

#endif /* !JS_THREADED_INTERP */
#if !JS_THREADED_INTERP
          default:
#endif
          {
            char numBuf[12];
            JS_snprintf(numBuf, sizeof numBuf, "%d", op);
            JS_ReportErrorNumber(cx, js_GetErrorMessage, NULL,
                                 JSMSG_BAD_BYTECODE, numBuf);
            goto error;
          }

#if !JS_THREADED_INTERP
        } /* switch (op) */
    } /* for (;;) */
#endif /* !JS_THREADED_INTERP */

  error:
    JS_ASSERT(&cx->regs() == &regs);
#ifdef JS_TRACER
    if (regs.fp()->hasImacropc() && cx->isExceptionPending()) {
        // Handle exceptions as if they came from the imacro-calling pc.
        regs.pc = regs.fp()->imacropc();
        regs.fp()->clearImacropc();
    }
#endif

    JS_ASSERT(size_t((regs.fp()->hasImacropc() ? regs.fp()->imacropc() : regs.pc) - script->code) <
              script->length);

#ifdef JS_TRACER
    /*
     * This abort could be weakened to permit tracing through exceptions that
     * are thrown and caught within a loop, with the co-operation of the tracer.
     * For now just bail on any sign of trouble.
     */
    if (TRACE_RECORDER(cx))
        AbortRecording(cx, "error or exception while recording");
# ifdef JS_METHODJIT
    if (TRACE_PROFILER(cx))
        AbortProfiling(cx);
# endif
#endif

    if (!cx->isExceptionPending()) {
        /* This is an error, not a catchable exception, quit the frame ASAP. */
        interpReturnOK = JS_FALSE;
    } else {
        JSThrowHook handler;
        JSTryNote *tn, *tnlimit;
        uint32 offset;

        /* Restore atoms local in case we will resume. */
        atoms = script->atoms;

        /* Call debugger throw hook if set. */
        if (cx->debugHooks->throwHook || !cx->compartment->getDebuggees().empty()) {
            Value rval;
            JSTrapStatus st = Debugger::onExceptionUnwind(cx, &rval);
            if (st == JSTRAP_CONTINUE) {
                handler = cx->debugHooks->throwHook;
                if (handler)
                    st = handler(cx, script, regs.pc, Jsvalify(&rval), cx->debugHooks->throwHookData);
            }

            switch (st) {
              case JSTRAP_ERROR:
                cx->clearPendingException();
                goto error;
              case JSTRAP_RETURN:
                cx->clearPendingException();
                regs.fp()->setReturnValue(rval);
                interpReturnOK = JS_TRUE;
                goto forced_return;
              case JSTRAP_THROW:
                cx->setPendingException(rval);
              case JSTRAP_CONTINUE:
              default:;
            }
            CHECK_INTERRUPT_HANDLER();
        }

        /*
         * Look for a try block in script that can catch this exception.
         */
        if (!JSScript::isValidOffset(script->trynotesOffset))
            goto no_catch;

        offset = (uint32)(regs.pc - script->main());
        tn = script->trynotes()->vector;
        tnlimit = tn + script->trynotes()->length;
        do {
            if (offset - tn->start >= tn->length)
                continue;

            /*
             * We have a note that covers the exception pc but we must check
             * whether the interpreter has already executed the corresponding
             * handler. This is possible when the executed bytecode
             * implements break or return from inside a for-in loop.
             *
             * In this case the emitter generates additional [enditer] and
             * [gosub] opcodes to close all outstanding iterators and execute
             * the finally blocks. If such an [enditer] throws an exception,
             * its pc can still be inside several nested for-in loops and
             * try-finally statements even if we have already closed the
             * corresponding iterators and invoked the finally blocks.
             *
             * To address this, we make [enditer] always decrease the stack
             * even when its implementation throws an exception. Thus already
             * executed [enditer] and [gosub] opcodes will have try notes
             * with the stack depth exceeding the current one and this
             * condition is what we use to filter them out.
             */
            if (tn->stackDepth > regs.sp - regs.fp()->base())
                continue;

            /*
             * Set pc to the first bytecode after the the try note to point
             * to the beginning of catch or finally or to [enditer] closing
             * the for-in loop.
             */
            regs.pc = (script)->main() + tn->start + tn->length;

            JSBool ok = UnwindScope(cx, tn->stackDepth, JS_TRUE);
            JS_ASSERT(regs.sp == regs.fp()->base() + tn->stackDepth);
            if (!ok) {
                /*
                 * Restart the handler search with updated pc and stack depth
                 * to properly notify the debugger.
                 */
                goto error;
            }

            switch (tn->kind) {
              case JSTRY_CATCH:
#if JS_HAS_GENERATORS
                /* Catch cannot intercept the closing of a generator. */
                  if (JS_UNLIKELY(cx->getPendingException().isMagic(JS_GENERATOR_CLOSING)))
                    break;
#endif

                /*
                 * Don't clear exceptions to save cx->exception from GC
                 * until it is pushed to the stack via [exception] in the
                 * catch block.
                 */
                len = 0;
                DO_NEXT_OP(len);

              case JSTRY_FINALLY:
                /*
                 * Push (true, exception) pair for finally to indicate that
                 * [retsub] should rethrow the exception.
                 */
                PUSH_BOOLEAN(true);
                PUSH_COPY(cx->getPendingException());
                cx->clearPendingException();
                len = 0;
                DO_NEXT_OP(len);

              case JSTRY_ITER: {
                /* This is similar to JSOP_ENDITER in the interpreter loop. */
                JS_ASSERT(js_GetOpcode(cx, regs.fp()->script(), regs.pc) == JSOP_ENDITER);
                Value v = cx->getPendingException();
                cx->clearPendingException();
                ok = js_CloseIterator(cx, &regs.sp[-1].toObject());
                regs.sp -= 1;
                if (!ok)
                    goto error;
                cx->setPendingException(v);
              }
           }
        } while (++tn != tnlimit);

      no_catch:
        /*
         * Propagate the exception or error to the caller unless the exception
         * is an asynchronous return from a generator.
         */
        interpReturnOK = JS_FALSE;
#if JS_HAS_GENERATORS
        if (JS_UNLIKELY(cx->isExceptionPending() &&
                        cx->getPendingException().isMagic(JS_GENERATOR_CLOSING))) {
            cx->clearPendingException();
            interpReturnOK = JS_TRUE;
            regs.fp()->clearReturnValue();
        }
#endif
    }

  forced_return:
    /*
     * Unwind the scope making sure that interpReturnOK stays false even when
     * UnwindScope returns true.
     *
     * When a trap handler returns JSTRAP_RETURN, we jump here with
     * interpReturnOK set to true bypassing any finally blocks.
     */
    interpReturnOK &= UnwindScope(cx, 0, interpReturnOK || cx->isExceptionPending());
    JS_ASSERT(regs.sp == regs.fp()->base());

    if (entryFrame != regs.fp())
        goto inline_return;

  exit:
    interpReturnOK = ScriptEpilogueOrGeneratorYield(cx, regs.fp(), interpReturnOK);
    regs.fp()->setFinishedInInterpreter();

    /*
     * At this point we are inevitably leaving an interpreted function or a
     * top-level script, and returning to one of:
     * (a) an "out of line" call made through Invoke;
     * (b) a js_Execute activation;
     * (c) a generator (SendToGenerator, jsiter.c).
     *
     * We must not be in an inline frame. The check above ensures that for the
     * error case and for a normal return, the code jumps directly to parent's
     * frame pc.
     */
    JS_ASSERT(entryFrame == regs.fp());

#ifdef JS_TRACER
    JS_ASSERT_IF(interpReturnOK && interpMode == JSINTERP_RECORD, !TRACE_RECORDER(cx));
    if (TRACE_RECORDER(cx))
        AbortRecording(cx, "recording out of Interpret");
# ifdef JS_METHODJIT
    if (TRACE_PROFILER(cx))
        AbortProfiling(cx);
# endif
#endif

    JS_ASSERT_IF(!regs.fp()->isGeneratorFrame(),
                 !IsActiveWithOrBlock(cx, regs.fp()->scopeChain(), 0));

#ifdef JS_METHODJIT
    /*
     * This path is used when it's guaranteed the method can be finished
     * inside the JIT.
     */
  leave_on_safe_point:
#endif

    return interpReturnOK;

  atom_not_defined:
    {
        JSAutoByteString printable;
        if (js_AtomToPrintableString(cx, atomNotDefined, &printable))
            js_ReportIsNotDefined(cx, printable.ptr());
    }
    goto error;
}<|MERGE_RESOLUTION|>--- conflicted
+++ resolved
@@ -717,13 +717,9 @@
         if (fun->isNative())
             break;
         script_ = fun->script();
-<<<<<<< HEAD
         if (!script_->ensureRanAnalysis(cx, fun, callee.getParent()))
             return false;
         if (FunctionNeedsPrologue(cx, fun) || script_->isEmpty())
-=======
-        if (fun->isHeavyweight())
->>>>>>> cccbb214
             break;
 
         /*
