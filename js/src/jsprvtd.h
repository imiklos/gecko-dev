/* -*- Mode: C; tab-width: 8; indent-tabs-mode: nil; c-basic-offset: 4 -*-
 *
 * ***** BEGIN LICENSE BLOCK *****
 * Version: MPL 1.1/GPL 2.0/LGPL 2.1
 *
 * The contents of this file are subject to the Mozilla Public License Version
 * 1.1 (the "License"); you may not use this file except in compliance with
 * the License. You may obtain a copy of the License at
 * http://www.mozilla.org/MPL/
 *
 * Software distributed under the License is distributed on an "AS IS" basis,
 * WITHOUT WARRANTY OF ANY KIND, either express or implied. See the License
 * for the specific language governing rights and limitations under the
 * License.
 *
 * The Original Code is Mozilla Communicator client code, released
 * March 31, 1998.
 *
 * The Initial Developer of the Original Code is
 * Netscape Communications Corporation.
 * Portions created by the Initial Developer are Copyright (C) 1998
 * the Initial Developer. All Rights Reserved.
 *
 * Contributor(s):
 *
 * Alternatively, the contents of this file may be used under the terms of
 * either of the GNU General Public License Version 2 or later (the "GPL"),
 * or the GNU Lesser General Public License Version 2.1 or later (the "LGPL"),
 * in which case the provisions of the GPL or the LGPL are applicable instead
 * of those above. If you wish to allow use of your version of this file only
 * under the terms of either the GPL or the LGPL, and not to allow others to
 * use your version of this file under the terms of the MPL, indicate your
 * decision by deleting the provisions above and replace them with the notice
 * and other provisions required by the GPL or the LGPL. If you do not delete
 * the provisions above, a recipient may use your version of this file under
 * the terms of any one of the MPL, the GPL or the LGPL.
 *
 * ***** END LICENSE BLOCK ***** */

#ifndef jsprvtd_h___
#define jsprvtd_h___
/*
 * JS private typename definitions.
 *
 * This header is included only in other .h files, for convenience and for
 * simplicity of type naming.  The alternative for structures is to use tags,
 * which are named the same as their typedef names (legal in C/C++, and less
 * noisy than suffixing the typedef name with "Struct" or "Str").  Instead,
 * all .h files that include this file may use the same typedef name, whether
 * declaring a pointer to struct type, or defining a member of struct type.
 *
 * A few fundamental scalar types are defined here too.  Neither the scalar
 * nor the struct typedefs should change much, therefore the nearly-global
 * make dependency induced by this file should not prove painful.
 */

#include "jspubtd.h"
#include "jsutil.h"

/*
 * Convenience constants.
 */
#define JS_BITS_PER_UINT32_LOG2 5
#define JS_BITS_PER_UINT32      32

/* Scalar typedefs. */
typedef uint8  jsbytecode;
typedef uint8  jssrcnote;
typedef uint32 jsatomid;

#ifdef __cplusplus

/* Class and struct forward declarations in namespace js. */
extern "C++" {
namespace js {
struct Parser;
struct Compiler;
}
}

#endif

/* Struct typedefs. */
typedef struct JSArgumentFormatMap  JSArgumentFormatMap;
typedef struct JSCodeGenerator      JSCodeGenerator;
typedef struct JSGCThing            JSGCThing;
typedef struct JSGenerator          JSGenerator;
typedef struct JSNativeEnumerator   JSNativeEnumerator;
typedef struct JSFunctionBox        JSFunctionBox;
typedef struct JSObjectBox          JSObjectBox;
typedef struct JSParseNode          JSParseNode;
typedef struct JSProperty           JSProperty;
typedef struct JSSharpObjectMap     JSSharpObjectMap;
typedef struct JSEmptyScope         JSEmptyScope;
typedef struct JSThread             JSThread;
typedef struct JSThreadData         JSThreadData;
typedef struct JSTreeContext        JSTreeContext;
typedef struct JSTryNote            JSTryNote;
typedef struct JSWeakRoots          JSWeakRoots;

/* Friend "Advanced API" typedefs. */
typedef struct JSAtom               JSAtom;
typedef struct JSAtomList           JSAtomList;
typedef struct JSAtomListElement    JSAtomListElement;
typedef struct JSAtomMap            JSAtomMap;
typedef struct JSAtomState          JSAtomState;
typedef struct JSCodeSpec           JSCodeSpec;
typedef struct JSPrinter            JSPrinter;
typedef struct JSRegExp             JSRegExp;
typedef struct JSRegExpStatics      JSRegExpStatics;
typedef struct JSScope              JSScope;
typedef struct JSScopeOps           JSScopeOps;
typedef struct JSScopeProperty      JSScopeProperty;
typedef struct JSStackHeader        JSStackHeader;
typedef struct JSSubString          JSSubString;
typedef struct JSNativeTraceInfo    JSNativeTraceInfo;
typedef struct JSSpecializedNative  JSSpecializedNative;
typedef struct JSXML                JSXML;
typedef struct JSXMLArray           JSXMLArray;
typedef struct JSXMLArrayCursor     JSXMLArrayCursor;

/*
 * Template declarations.
 *
 * jsprvtd.h can be included in both C and C++ translation units. For C++, it
 * may possibly be wrapped in an extern "C" block which does not agree with
 * templates.
 */
#ifdef __cplusplus
extern "C++" {

namespace js {

class ExecuteArgsGuard;
class InvokeFrameGuard;
class InvokeArgsGuard;
class TraceRecorder;
class TraceMonitor;
class StackSpace;
class CallStack;

class TokenStream;
struct Token;
struct TokenPos;
struct TokenPtr;

class ContextAllocPolicy;
class SystemAllocPolicy;

template <class T,
          size_t MinInlineCapacity = 0,
          class AllocPolicy = ContextAllocPolicy>
class Vector;

template <class>
struct DefaultHasher;

template <class Key,
          class Value,
          class HashPolicy = DefaultHasher<Key>,
          class AllocPolicy = ContextAllocPolicy>
class HashMap;

template <class T,
          class HashPolicy = DefaultHasher<T>,
          class AllocPolicy = ContextAllocPolicy>
class HashSet;

class DeflatedStringCache;

class PropertyCache;
struct PropertyCacheEntry;
<<<<<<< HEAD

} /* namespace js */

/* Common instantiations. */
typedef js::Vector<jschar, 32> JSCharBuffer;

=======

static inline JSPropertyOp
CastAsPropertyOp(JSObject *object)
{
    return JS_DATA_TO_FUNC_PTR(JSPropertyOp, object);
}

} /* namespace js */

/* Common instantiations. */
typedef js::Vector<jschar, 32> JSCharBuffer;

>>>>>>> 456b1212
} /* export "C++" */
#endif  /* __cplusplus */

/* "Friend" types used by jscntxt.h and jsdbgapi.h. */
typedef enum JSTrapStatus {
    JSTRAP_ERROR,
    JSTRAP_CONTINUE,
    JSTRAP_RETURN,
    JSTRAP_THROW,
    JSTRAP_LIMIT
} JSTrapStatus;

typedef JSTrapStatus
(* JSTrapHandler)(JSContext *cx, JSScript *script, jsbytecode *pc, jsval *rval,
                  jsval closure);

typedef JSTrapStatus
(* JSInterruptHook)(JSContext *cx, JSScript *script, jsbytecode *pc, jsval *rval,
<<<<<<< HEAD
                    void *closure); 
=======
                    void *closure);

>>>>>>> 456b1212
typedef JSTrapStatus
(* JSDebuggerHandler)(JSContext *cx, JSScript *script, jsbytecode *pc, jsval *rval,
                      void *closure);

typedef JSTrapStatus
(* JSThrowHook)(JSContext *cx, JSScript *script, jsbytecode *pc, jsval *rval,
                void *closure);

typedef JSBool
(* JSWatchPointHandler)(JSContext *cx, JSObject *obj, jsid id, jsval old,
                        jsval *newp, void *closure);

/* called just after script creation */
typedef void
(* JSNewScriptHook)(JSContext  *cx,
                    const char *filename,  /* URL of script */
                    uintN      lineno,     /* first line */
                    JSScript   *script,
                    JSFunction *fun,
                    void       *callerdata);

/* called just before script destruction */
typedef void
(* JSDestroyScriptHook)(JSContext *cx,
                        JSScript  *script,
                        void      *callerdata);

typedef void
(* JSSourceHandler)(const char *filename, uintN lineno, jschar *str,
                    size_t length, void **listenerTSData, void *closure);

/*
 * This hook captures high level script execution and function calls (JS or
 * native).  It is used by JS_SetExecuteHook to hook top level scripts and by
 * JS_SetCallHook to hook function calls.  It will get called twice per script
 * or function call: just before execution begins and just after it finishes.
 * In both cases the 'current' frame is that of the executing code.
 *
 * The 'before' param is JS_TRUE for the hook invocation before the execution
 * and JS_FALSE for the invocation after the code has run.
 *
 * The 'ok' param is significant only on the post execution invocation to
 * signify whether or not the code completed 'normally'.
 *
 * The 'closure' param is as passed to JS_SetExecuteHook or JS_SetCallHook
 * for the 'before'invocation, but is whatever value is returned from that
 * invocation for the 'after' invocation. Thus, the hook implementor *could*
 * allocate a structure in the 'before' invocation and return a pointer to that
 * structure. The pointer would then be handed to the hook for the 'after'
 * invocation. Alternately, the 'before' could just return the same value as
 * in 'closure' to cause the 'after' invocation to be called with the same
 * 'closure' value as the 'before'.
 *
 * Returning NULL in the 'before' hook will cause the 'after' hook *not* to
 * be called.
 */
typedef void *
(* JSInterpreterHook)(JSContext *cx, JSStackFrame *fp, JSBool before,
                      JSBool *ok, void *closure);

typedef void
(* JSObjectHook)(JSContext *cx, JSObject *obj, JSBool isNew, void *closure);

typedef JSBool
(* JSDebugErrorHook)(JSContext *cx, const char *message, JSErrorReport *report,
                     void *closure);

typedef struct JSDebugHooks {
    JSInterruptHook     interruptHook;
    void                *interruptHookData;
    JSNewScriptHook     newScriptHook;
    void                *newScriptHookData;
    JSDestroyScriptHook destroyScriptHook;
    void                *destroyScriptHookData;
    JSDebuggerHandler   debuggerHandler;
    void                *debuggerHandlerData;
    JSSourceHandler     sourceHandler;
    void                *sourceHandlerData;
    JSInterpreterHook   executeHook;
    void                *executeHookData;
    JSInterpreterHook   callHook;
    void                *callHookData;
    JSObjectHook        objectHook;
    void                *objectHookData;
    JSThrowHook         throwHook;
    void                *throwHookData;
    JSDebugErrorHook    debugErrorHook;
    void                *debugErrorHookData;
} JSDebugHooks;

/* JSObjectOps function pointer typedefs. */

/*
 * Look for id in obj and its prototype chain, returning false on error or
 * exception, true on success.  On success, return null in *propp if id was
 * not found.  If id was found, return the first object searching from obj
 * along its prototype chain in which id names a direct property in *objp, and
 * return a non-null, opaque property pointer in *propp.
 *
 * If JSLookupPropOp succeeds and returns with *propp non-null, that pointer
 * may be passed as the prop parameter to a JSAttributesOp, as a short-cut
 * that bypasses id re-lookup.  In any case, a non-null *propp result after a
 * successful lookup must be dropped via JSObjectOps.dropProperty.
 *
 * NB: successful return with non-null *propp means the implementation may
 * have locked *objp and added a reference count associated with *propp, so
 * callers should not risk deadlock by nesting or interleaving other lookups
 * or any obj-bearing ops before dropping *propp.
 */
typedef JSBool
(* JSLookupPropOp)(JSContext *cx, JSObject *obj, jsid id, JSObject **objp,
                   JSProperty **propp);

/*
 * Define obj[id], a direct property of obj named id, having the given initial
 * value, with the specified getter, setter, and attributes.
 */
typedef JSBool
(* JSDefinePropOp)(JSContext *cx, JSObject *obj, jsid id, const jsval *value,
                   JSPropertyOp getter, JSPropertyOp setter, uintN attrs);

/*
 * Get, set, or delete obj[id], returning false on error or exception, true
 * on success.  If getting or setting, the new value is returned in *vp on
 * success.  If deleting without error, *vp will be JSVAL_FALSE if obj[id] is
 * permanent, and JSVAL_TRUE if id named a direct property of obj that was in
 * fact deleted, or if id names no direct property of obj (id could name a
 * prototype property, or no property in obj or its prototype chain).
 */
typedef JSBool
(* JSPropertyIdOp)(JSContext *cx, JSObject *obj, jsid id, jsval *vp);

/*
 * Get or set attributes of the property obj[id].  Return false on error or
 * exception, true with current attributes in *attrsp.  If prop is non-null,
 * it must come from the *propp out parameter of a prior JSDefinePropOp or
 * JSLookupPropOp call.
 */
typedef JSBool
(* JSAttributesOp)(JSContext *cx, JSObject *obj, jsid id, JSProperty *prop,
                   uintN *attrsp);

/*
 * JSObjectOps.checkAccess type: check whether obj[id] may be accessed per
 * mode, returning false on error/exception, true on success with obj[id]'s
 * last-got value in *vp, and its attributes in *attrsp.
 */
typedef JSBool
(* JSCheckAccessIdOp)(JSContext *cx, JSObject *obj, jsid id, JSAccessMode mode,
                      jsval *vp, uintN *attrsp);

/*
 * A generic type for functions taking a context, object, and property, with
 * no return value.  Used by JSObjectOps.dropProperty currently (see above,
 * JSDefinePropOp and JSLookupPropOp, for the object-locking protocol in which
 * dropProperty participates).
 */
typedef void
(* JSPropertyRefOp)(JSContext *cx, JSObject *obj, JSProperty *prop);

/*
 * The following determines whether JS_EncodeCharacters and JS_DecodeBytes
 * treat char[] as utf-8 or simply as bytes that need to be inflated/deflated.
 */
#ifdef JS_C_STRINGS_ARE_UTF8
# define js_CStringsAreUTF8 JS_TRUE
#else
extern JSBool js_CStringsAreUTF8;
#endif

#ifdef __cplusplus
namespace js {

class Value;

typedef JSBool
(* DefinePropOp)(JSContext *cx, JSObject *obj, jsid id, const Value *value,
                 PropertyOp getter, PropertyOp setter, uintN attrs);
typedef JSBool
(* CheckAccessIdOp)(JSContext *cx, JSObject *obj, jsid id, JSAccessMode mode,
                    Value *vp, uintN *attrsp);
typedef JSBool
(* WatchPointHandler)(JSContext *cx, JSObject *obj, jsid id,
                      const Value *old, Value *newp, void *closure);
typedef JSBool
(* PropertyIdOp)(JSContext *cx, JSObject *obj, jsid id, Value *vp);

/*
 * Since jsval and Value are layout-compatible, pointers to otherwise-identical
 * functions can be cast back and forth. To avoid widespread casting, the
 * following safe casts are provided.
 *
 * See also Valueify and Jsvalify overloads in jspubtd.h.
 */

static inline DefinePropOp        Valueify(JSDefinePropOp f)      { return (DefinePropOp)f; }
static inline JSDefinePropOp      Jsvalify(DefinePropOp f)        { return (JSDefinePropOp)f; }
static inline CheckAccessIdOp     Valueify(JSCheckAccessIdOp f)   { return (CheckAccessIdOp)f; }
static inline JSCheckAccessIdOp   Jsvalify(CheckAccessIdOp f)     { return (JSCheckAccessIdOp)f; }
static inline WatchPointHandler   Valueify(JSWatchPointHandler f) { return (WatchPointHandler)f; }
static inline JSWatchPointHandler Jsvalify(WatchPointHandler f)   { return (JSWatchPointHandler)f; }
static inline PropertyIdOp        Valueify(JSPropertyIdOp f);     /* Same type as JSPropertyOp */
static inline JSPropertyIdOp      Jsvalify(PropertyIdOp f);       /* Same type as PropertyOp */

/*
 * Internal utilities
 */
static JS_ALWAYS_INLINE void
SetValueRangeToUndefined(Value *vec, Value *end)
{
    for (Value *v = vec; v != end; ++v)
        v->setUndefined();
}

static JS_ALWAYS_INLINE void
SetValueRangeToUndefined(Value *vec, uintN len)
{
    return SetValueRangeToUndefined(vec, vec + len);
}

}  /* namespace js */
#endif /* __cplusplus */

#endif /* jsprvtd_h___ */<|MERGE_RESOLUTION|>--- conflicted
+++ resolved
@@ -170,27 +170,13 @@
 
 class PropertyCache;
 struct PropertyCacheEntry;
-<<<<<<< HEAD
+
 
 } /* namespace js */
 
 /* Common instantiations. */
 typedef js::Vector<jschar, 32> JSCharBuffer;
 
-=======
-
-static inline JSPropertyOp
-CastAsPropertyOp(JSObject *object)
-{
-    return JS_DATA_TO_FUNC_PTR(JSPropertyOp, object);
-}
-
-} /* namespace js */
-
-/* Common instantiations. */
-typedef js::Vector<jschar, 32> JSCharBuffer;
-
->>>>>>> 456b1212
 } /* export "C++" */
 #endif  /* __cplusplus */
 
@@ -209,12 +195,8 @@
 
 typedef JSTrapStatus
 (* JSInterruptHook)(JSContext *cx, JSScript *script, jsbytecode *pc, jsval *rval,
-<<<<<<< HEAD
-                    void *closure); 
-=======
                     void *closure);
 
->>>>>>> 456b1212
 typedef JSTrapStatus
 (* JSDebuggerHandler)(JSContext *cx, JSScript *script, jsbytecode *pc, jsval *rval,
                       void *closure);
