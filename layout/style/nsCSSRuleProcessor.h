/* -*- Mode: C++; tab-width: 8; indent-tabs-mode: nil; c-basic-offset: 2 -*- */
/* vim: set ts=8 sts=2 et sw=2 tw=80: */
/* This Source Code Form is subject to the terms of the Mozilla Public
 * License, v. 2.0. If a copy of the MPL was not distributed with this
 * file, You can obtain one at http://mozilla.org/MPL/2.0/. */

/*
 * style rule processor for CSS style sheets, responsible for selector
 * matching and cascading
 */

#ifndef nsCSSRuleProcessor_h_
#define nsCSSRuleProcessor_h_

#include "mozilla/Attributes.h"
#include "mozilla/EventStates.h"
#include "mozilla/MemoryReporting.h"
#include "mozilla/RefCountType.h"
#include "mozilla/SheetType.h"
#include "mozilla/UniquePtr.h"
#include "nsExpirationTracker.h"
#include "nsMediaList.h"
#include "nsIStyleRuleProcessor.h"
#include "nsRuleWalker.h"
#include "nsTArray.h"

struct CascadeEnumData;
struct ElementDependentRuleProcessorData;
struct nsCSSSelector;
struct nsCSSSelectorList;
struct nsFontFaceRuleContainer;
struct RuleCascadeData;
struct TreeMatchContext;
class nsCSSKeyframesRule;
class nsCSSPageRule;
class nsCSSFontFeatureValuesRule;
class nsCSSCounterStyleRule;

namespace mozilla {
class CSSStyleSheet;
enum class CSSPseudoElementType : uint8_t;
enum class CSSPseudoClassType : uint8_t;
namespace css {
class DocumentRule;
} // namespace css
} // namespace mozilla

/**
 * The CSS style rule processor provides a mechanism for sibling style
 * sheets to combine their rule processing in order to allow proper
 * cascading to happen.
 *
 * CSS style rule processors keep a live reference on all style sheets
 * bound to them.  The CSS style sheets keep a weak reference to all the
 * processors that they are bound to (many to many).  The CSS style sheet
 * is told when the rule processor is going away (via DropRuleProcessor).
 */

class nsCSSRuleProcessor: public nsIStyleRuleProcessor {
public:
  typedef nsTArray<RefPtr<mozilla::CSSStyleSheet>> sheet_array_type;

  // aScopeElement must be non-null iff aSheetType is
  // SheetType::ScopedDoc.
  // aPreviousCSSRuleProcessor is the rule processor (if any) that this
  // one is replacing.
  nsCSSRuleProcessor(const sheet_array_type& aSheets,
                     mozilla::SheetType aSheetType,
                     mozilla::dom::Element* aScopeElement,
                     nsCSSRuleProcessor* aPreviousCSSRuleProcessor,
                     bool aIsShared = false);
  nsCSSRuleProcessor(sheet_array_type&& aSheets,
                     mozilla::SheetType aSheetType,
                     mozilla::dom::Element* aScopeElement,
                     nsCSSRuleProcessor* aPreviousCSSRuleProcessor,
                     bool aIsShared = false);

  NS_DECL_CYCLE_COLLECTING_ISUPPORTS
  NS_DECL_CYCLE_COLLECTION_CLASS(nsCSSRuleProcessor)

public:
  nsresult ClearRuleCascades();

<<<<<<< HEAD
  static void InitSystemMetrics();
  static void Shutdown();
  static void FreeSystemMetrics();
  static bool HasSystemMetric(nsAtom* aMetric);

=======
>>>>>>> c9214daa
  /*
   * Returns true if the given aElement matches one of the
   * selectors in aSelectorList.  Note that this method will assume
   * the given aElement is not a relevant link.  aSelectorList must not
   * include any pseudo-element selectors.  aSelectorList is allowed
   * to be null; in this case false will be returned.
   */
  static bool SelectorListMatches(mozilla::dom::Element* aElement,
                                    TreeMatchContext& aTreeMatchContext,
                                    nsCSSSelectorList* aSelectorList);

  /*
   * Helper to get the content state for a content node.  This may be
   * slightly adjusted from IntrinsicState().
   */
  static mozilla::EventStates GetContentState(
                                const mozilla::dom::Element* aElement,
                                bool aUsingPrivateBrowsing);
  static mozilla::EventStates GetContentState(
                                const mozilla::dom::Element* aElement,
                                const TreeMatchContext& aTreeMatchContext);
  static mozilla::EventStates GetContentState(
                                const mozilla::dom::Element* aElement);

  /*
   * Helper to get the content state for :visited handling for an element
   */
  static mozilla::EventStates GetContentStateForVisitedHandling(
             const mozilla::dom::Element* aElement,
             nsRuleWalker::VisitedHandlingType aVisitedHandling,
             bool aIsRelevantLink);

  /*
   * Helper to test whether a node is a link
   */
  static bool IsLink(const mozilla::dom::Element* aElement);

  /**
   * Returns true if the given aElement matches aSelector.
   * Like nsCSSRuleProcessor.cpp's SelectorMatches (and unlike
   * SelectorMatchesTree), this does not check an entire selector list
   * separated by combinators.
   *
   * :visited and :link will match both visited and non-visited links,
   * as if aTreeMatchContext->mVisitedHandling were eLinksVisitedOrUnvisited.
   *
   * aSelector is restricted to not containing pseudo-elements.
   */
  static bool RestrictedSelectorMatches(mozilla::dom::Element* aElement,
                                        nsCSSSelector* aSelector,
                                        TreeMatchContext& aTreeMatchContext);
  // nsIStyleRuleProcessor
  virtual void RulesMatching(ElementRuleProcessorData* aData) override;

  virtual void RulesMatching(PseudoElementRuleProcessorData* aData) override;

  virtual void RulesMatching(AnonBoxRuleProcessorData* aData) override;

#ifdef MOZ_XUL
  virtual void RulesMatching(XULTreeRuleProcessorData* aData) override;
#endif

  virtual nsRestyleHint HasStateDependentStyle(StateRuleProcessorData* aData) override;
  virtual nsRestyleHint HasStateDependentStyle(PseudoElementStateRuleProcessorData* aData) override;

  virtual bool HasDocumentStateDependentStyle(StateRuleProcessorData* aData) override;

  virtual nsRestyleHint
    HasAttributeDependentStyle(AttributeRuleProcessorData* aData,
                               mozilla::RestyleHintData& aRestyleHintDataResult)
                                 override;

  virtual bool MediumFeaturesChanged(nsPresContext* aPresContext) override;

  /**
   * If this rule processor currently has a substantive media query
   * result cache key, return a copy of it.
   */
  mozilla::UniquePtr<nsMediaQueryResultCacheKey> CloneMQCacheKey();

  virtual size_t SizeOfExcludingThis(mozilla::MallocSizeOf mallocSizeOf)
    const MOZ_MUST_OVERRIDE override;
  virtual size_t SizeOfIncludingThis(mozilla::MallocSizeOf mallocSizeOf)
    const MOZ_MUST_OVERRIDE override;

  // Append all the currently-active font face rules to aArray.  Return
  // true for success and false for failure.
  bool AppendFontFaceRules(nsPresContext* aPresContext,
                           nsTArray<nsFontFaceRuleContainer>& aArray);

  nsCSSKeyframesRule* KeyframesRuleForName(nsPresContext* aPresContext,
                                           const nsAtom* aName);

  nsCSSCounterStyleRule* CounterStyleRuleForName(nsPresContext* aPresContext,
                                                 nsAtom* aName);

  bool AppendPageRules(nsPresContext* aPresContext,
                       nsTArray<nsCSSPageRule*>& aArray);

  bool AppendFontFeatureValuesRules(nsPresContext* aPresContext,
                              nsTArray<nsCSSFontFeatureValuesRule*>& aArray);

  /**
   * Returns the scope element for the scoped style sheets this rule
   * processor is for.  If this is not a rule processor for scoped style
   * sheets, it returns null.
   */
  mozilla::dom::Element* GetScopeElement() const { return mScopeElement; }

  void TakeDocumentRulesAndCacheKey(
      nsPresContext* aPresContext,
      nsTArray<mozilla::css::DocumentRule*>& aDocumentRules,
      nsDocumentRuleResultCacheKey& aDocumentRuleResultCacheKey);

  bool IsShared() const { return mIsShared; }

  nsExpirationState* GetExpirationState() { return &mExpirationState; }
  void AddStyleSetRef();
  void ReleaseStyleSetRef();
  void SetInRuleProcessorCache(bool aVal) {
    MOZ_ASSERT(mIsShared);
    mInRuleProcessorCache = aVal;
  }
  bool IsInRuleProcessorCache() const { return mInRuleProcessorCache; }
  bool IsUsedByMultipleStyleSets() const { return mStyleSetRefCnt > 1; }

  struct StateSelector {
    StateSelector(mozilla::EventStates aStates, nsCSSSelector* aSelector)
      : mStates(aStates),
        mSelector(aSelector)
    {}

    mozilla::EventStates mStates;
    nsCSSSelector* mSelector;
  };

protected:
  virtual ~nsCSSRuleProcessor();

private:
  static bool CascadeSheet(mozilla::CSSStyleSheet* aSheet,
                           CascadeEnumData* aData);

  RuleCascadeData* GetRuleCascade(nsPresContext* aPresContext);
  void RefreshRuleCascade(nsPresContext* aPresContext);

  nsRestyleHint HasStateDependentStyle(ElementDependentRuleProcessorData* aData,
                                       mozilla::dom::Element* aStatefulElement,
                                       mozilla::CSSPseudoElementType aPseudoType,
                                       mozilla::EventStates aStateMask);

  void ClearSheets();

  // The sheet order here is the same as in nsStyleSet::mSheets
  sheet_array_type mSheets;

  // active first, then cached (most recent first)
  RuleCascadeData* mRuleCascades;

  // If we cleared our mRuleCascades or replaced a previous rule
  // processor, this is the media query result cache key that was used
  // before we lost the old rule cascades.
  mozilla::UniquePtr<nsMediaQueryResultCacheKey> mPreviousCacheKey;

  // The last pres context for which GetRuleCascades was called.
  nsPresContext *mLastPresContext;

  // The scope element for this rule processor's scoped style sheets.
  // Only used if mSheetType == nsStyleSet::eScopedDocSheet.
  RefPtr<mozilla::dom::Element> mScopeElement;

  nsTArray<mozilla::css::DocumentRule*> mDocumentRules;
  nsDocumentRuleResultCacheKey mDocumentCacheKey;

  nsExpirationState mExpirationState;
  MozRefCountType mStyleSetRefCnt;

  // type of stylesheet using this processor
  mozilla::SheetType mSheetType;

  const bool mIsShared;

  // Whether we need to build up mDocumentCacheKey and mDocumentRules as
  // we build a RuleCascadeData.  Is true only for shared rule processors
  // and only before we build the first RuleCascadeData.  See comment in
  // RefreshRuleCascade for why.
  bool mMustGatherDocumentRules;

  bool mInRuleProcessorCache;

#ifdef DEBUG
  bool mDocumentRulesAndCacheKeyValid;
#endif
};

#endif /* nsCSSRuleProcessor_h_ */<|MERGE_RESOLUTION|>--- conflicted
+++ resolved
@@ -81,14 +81,6 @@
 public:
   nsresult ClearRuleCascades();
 
-<<<<<<< HEAD
-  static void InitSystemMetrics();
-  static void Shutdown();
-  static void FreeSystemMetrics();
-  static bool HasSystemMetric(nsAtom* aMetric);
-
-=======
->>>>>>> c9214daa
   /*
    * Returns true if the given aElement matches one of the
    * selectors in aSelectorList.  Note that this method will assume
