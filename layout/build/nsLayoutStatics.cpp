/* ***** BEGIN LICENSE BLOCK *****
 * Version: MPL 1.1/GPL 2.0/LGPL 2.1
 *
 * The contents of this file are subject to the Mozilla Public License Version
 * 1.1 (the "License"); you may not use this file except in compliance with
 * the License. You may obtain a copy of the License at
 * http://www.mozilla.org/MPL/
 *
 * Software distributed under the License is distributed on an "AS IS" basis,
 * WITHOUT WARRANTY OF ANY KIND, either express or implied. See the License
 * for the specific language governing rights and limitations under the
 * License.
 *
 * The Original Code is the Mozilla platform.
 *
 * The Initial Developer of the Original Code is
 * Benjamin Smedberg <benjamin@smedbergs.us>.
 *
 * Portions created by the Initial Developer are Copyright (C) 2006
 * the Mozilla Foundation <http://www.mozilla.org/>. All Rights Reserved.
 *
 * Contributor(s):
 *
 * Alternatively, the contents of this file may be used under the terms of
 * either the GNU General Public License Version 2 or later (the "GPL"), or
 * the GNU Lesser General Public License Version 2.1 or later (the "LGPL"),
 * in which case the provisions of the GPL or the LGPL are applicable instead
 * of those above. If you wish to allow use of your version of this file only
 * under the terms of either the GPL or the LGPL, and not to allow others to
 * use your version of this file under the terms of the MPL, indicate your
 * decision by deleting the provisions above and replace them with the notice
 * and other provisions required by the GPL or the LGPL. If you do not delete
 * the provisions above, a recipient may use your version of this file under
 * the terms of any one of the MPL, the GPL or the LGPL.
 *
 * ***** END LICENSE BLOCK ***** */

#include "nsLayoutStatics.h"
#include "nscore.h"

#include "nsAttrValue.h"
#include "nsAutoCopyListener.h"
#include "nsColorNames.h"
#include "nsComputedDOMStyle.h"
#include "nsContentDLF.h"
#include "nsContentUtils.h"
#include "nsCSSAnonBoxes.h"
#include "nsCSSFrameConstructor.h"
#include "nsCSSKeywords.h"
#include "nsCSSLoader.h"
#include "nsCSSProps.h"
#include "nsCSSPseudoClasses.h"
#include "nsCSSPseudoElements.h"
#include "nsCSSRendering.h"
#include "nsCSSScanner.h"
#include "nsICSSStyleSheet.h"
#include "nsDOMAttribute.h"
#include "nsDOMClassInfo.h"
#include "nsEventListenerManager.h"
#include "nsFrame.h"
#include "nsGenericElement.h"  // for nsDOMEventRTTearoff
#include "nsGlobalWindow.h"
#include "nsGkAtoms.h"
#include "nsImageFrame.h"
#include "nsLayoutStylesheetCache.h"
#include "nsNodeInfo.h"
#include "nsRange.h"
#include "nsRepeatService.h"
#include "nsFloatManager.h"
#include "nsSprocketLayout.h"
#include "nsStackLayout.h"
#include "nsStyleSet.h"
#include "nsTextControlFrame.h"
#include "nsXBLWindowKeyHandler.h"
#include "txMozillaXSLTProcessor.h"
#include "nsDOMStorage.h"
#include "nsCellMap.h"
#include "nsTextFrameTextRunCache.h"
#include "nsCCUncollectableMarker.h"
#include "nsTextFragment.h"
#include "nsCSSRuleProcessor.h"
#include "nsXMLHttpRequest.h"
#include "nsDOMThreadService.h"
#include "nsHTMLDNSPrefetch.h"
#include "nsHtml5Module.h"
#include "nsCrossSiteListenerProxy.h"
#include "nsFocusManager.h"

#ifdef MOZ_XUL
#include "nsXULPopupManager.h"
#include "nsXULContentUtils.h"
#include "nsXULElement.h"
#include "nsXULPrototypeCache.h"
#include "nsXULTooltipListener.h"

#ifndef MOZ_NO_INSPECTOR_APIS
#include "inDOMView.h"
#endif
#endif

#ifdef MOZ_MATHML
#include "nsMathMLAtoms.h"
#include "nsMathMLOperators.h"
#endif

#ifdef MOZ_SVG
PRBool NS_SVGEnabled();
#endif

#ifndef MOZILLA_PLAINTEXT_EDITOR_ONLY
#include "nsHTMLEditor.h"
#include "nsTextServicesDocument.h"
#endif

#ifdef MOZ_MEDIA
#include "nsMediaDecoder.h"
#include "nsHTMLMediaElement.h"
#endif

#ifdef MOZ_SYDNEYAUDIO
#include "nsAudioStream.h"
#endif

#include "nsError.h"
#include "nsTraceRefcnt.h"

#include "nsCycleCollector.h"
#include "nsJSEnvironment.h"

extern void NS_ShutdownChainItemPool();

static nsrefcnt sLayoutStaticRefcnt;

nsresult
nsLayoutStatics::Initialize()
{
  NS_ASSERTION(sLayoutStaticRefcnt == 0,
               "nsLayoutStatics isn't zero!");

  sLayoutStaticRefcnt = 1;
  NS_LOG_ADDREF(&sLayoutStaticRefcnt, sLayoutStaticRefcnt,
                "nsLayoutStatics", 1);

  nsresult rv;

  // Register all of our atoms once
  nsCSSAnonBoxes::AddRefAtoms();
  nsCSSPseudoClasses::AddRefAtoms();
  nsCSSPseudoElements::AddRefAtoms();
  nsCSSKeywords::AddRefTable();
  nsCSSProps::AddRefTable();
  nsColorNames::AddRefTable();
  nsGkAtoms::AddRefAtoms();

  nsJSRuntime::Startup();
  rv = nsContentUtils::Init();
  if (NS_FAILED(rv)) {
    NS_ERROR("Could not initialize nsContentUtils");
    return rv;
  }

  rv = nsAttrValue::Init();
  if (NS_FAILED(rv)) {
    NS_ERROR("Could not initialize nsAttrValue");
    return rv;
  }

  rv = nsTextFragment::Init();
  if (NS_FAILED(rv)) {
    NS_ERROR("Could not initialize nsTextFragment");
    return rv;
  }

  rv = nsCellMap::Init();
  if (NS_FAILED(rv)) {
    NS_ERROR("Could not initialize nsCellMap");
    return rv;
  }

  rv = nsCSSRendering::Init();
  if (NS_FAILED(rv)) {
    NS_ERROR("Could not initialize nsCSSRendering");
    return rv;
  }

  rv = nsTextFrameTextRunCache::Init();
  if (NS_FAILED(rv)) {
    NS_ERROR("Could not initialize textframe textrun cache");
    return rv;
  }

  rv = nsHTMLDNSPrefetch::Initialize();
  if (NS_FAILED(rv)) {
    NS_ERROR("Could not initialize HTML DNS prefetch");
    return rv;
  }

#ifdef MOZ_XUL
  rv = nsXULContentUtils::Init();
  if (NS_FAILED(rv)) {
    NS_ERROR("Could not initialize nsXULContentUtils");
    return rv;
  }

#ifndef MOZ_NO_INSPECTOR_APIS
  inDOMView::InitAtoms();
#endif

#endif

#ifdef MOZ_MATHML
  nsMathMLOperators::AddRefTable();
#endif

#ifdef MOZ_SVG
  if (NS_SVGEnabled())
    nsContentDLF::RegisterSVG();
#endif

#ifndef MOZILLA_PLAINTEXT_EDITOR_ONLY
  nsEditProperty::RegisterAtoms();
  nsTextServicesDocument::RegisterAtoms();
#endif

#ifdef DEBUG
  nsFrame::DisplayReflowStartup();
#endif
  nsDOMAttribute::Initialize();

  rv = txMozillaXSLTProcessor::Startup();
  if (NS_FAILED(rv)) {
    NS_ERROR("Could not initialize txMozillaXSLTProcessor");
    return rv;
  }

  rv = nsDOMStorageManager::Initialize();
  if (NS_FAILED(rv)) {
    NS_ERROR("Could not initialize nsDOMStorageManager");
    return rv;
  }

#ifndef DEBUG_CC
  rv = nsCCUncollectableMarker::Init();
  if (NS_FAILED(rv)) {
    NS_ERROR("Could not initialize nsCCUncollectableMarker");
    return rv;
  }
#endif

  nsCSSRuleProcessor::Startup();

#ifdef MOZ_XUL
  rv = nsXULPopupManager::Init();
  if (NS_FAILED(rv)) {
    NS_ERROR("Could not initialize nsXULPopupManager");
    return rv;
  }
#endif

  rv = nsFocusManager::Init();
  if (NS_FAILED(rv)) {
    NS_ERROR("Could not initialize nsFocusManager");
    return rv;
  }

#ifdef MOZ_MEDIA
  rv = nsMediaDecoder::InitLogger();
  if (NS_FAILED(rv)) {
    NS_ERROR("Could not initialize nsMediaDecoder");
    return rv;
  }
  
  nsHTMLMediaElement::InitMediaTypes();
#endif

#ifdef MOZ_SYDNEYAUDIO
  nsAudioStream::InitLibrary();
#endif

  nsHtml5Module::InitializeStatics();
  
  nsCrossSiteListenerProxy::Startup();

  return NS_OK;
}

void
nsLayoutStatics::Shutdown()
{
  nsFocusManager::Shutdown();
#ifdef MOZ_XUL
  nsXULPopupManager::Shutdown();
#endif
  nsDOMStorageManager::Shutdown();
  txMozillaXSLTProcessor::Shutdown();
  nsDOMAttribute::Shutdown();
  nsDOMEventRTTearoff::Shutdown();
  nsEventListenerManager::Shutdown();
  nsContentList::Shutdown();
  nsComputedDOMStyle::Shutdown();
  CSSLoaderImpl::Shutdown();
  nsCSSRuleProcessor::FreeSystemMetrics();
  nsTextFrameTextRunCache::Shutdown();
  nsHTMLDNSPrefetch::Shutdown();
  nsCSSRendering::Shutdown();
#ifdef DEBUG
  nsFrame::DisplayReflowShutdown();
#endif
  nsCellMap::Shutdown();

  // Release all of our atoms
  nsColorNames::ReleaseTable();
  nsCSSProps::ReleaseTable();
  nsCSSKeywords::ReleaseTable();
  nsRepeatService::Shutdown();
  nsStackLayout::Shutdown();
  nsBox::Shutdown();

#ifdef MOZ_XUL
  nsXULContentUtils::Finish();
  nsXULElement::ReleaseGlobals();
  nsXULPrototypeCache::ReleaseGlobals();
  nsXULPrototypeElement::ReleaseGlobals();
  nsSprocketLayout::Shutdown();
#endif

#ifdef MOZ_MATHML
  nsMathMLOperators::ReleaseTable();
#endif

  nsCSSFrameConstructor::ReleaseGlobals();
  nsFloatManager::Shutdown();
  nsImageFrame::ReleaseGlobals();

  nsCSSScanner::ReleaseGlobals();

  NS_IF_RELEASE(nsRuleNode::gLangService);

  nsTextFragment::Shutdown();

  nsAttrValue::Shutdown();
  nsContentUtils::Shutdown();
  nsNodeInfo::ClearCache();
  nsLayoutStylesheetCache::Shutdown();
  NS_NameSpaceManagerShutdown();

  nsJSRuntime::Shutdown();
  nsGlobalWindow::ShutDown();
  nsDOMClassInfo::ShutDown();
  nsTextControlFrame::ShutDown();
  nsXBLWindowKeyHandler::ShutDown();
  nsAutoCopyListener::Shutdown();

#ifndef MOZILLA_PLAINTEXT_EDITOR_ONLY
  nsHTMLEditor::Shutdown();
  nsTextServicesDocument::Shutdown();
#endif

  nsDOMThreadService::Shutdown();

#ifdef MOZ_MEDIA
  nsHTMLMediaElement::ShutdownMediaTypes();
#endif
#ifdef MOZ_SYDNEYAUDIO
  nsAudioStream::ShutdownLibrary();
#endif

  nsXMLHttpRequest::ShutdownACCache();
<<<<<<< HEAD
  
  nsHtml5Module::ReleaseStatics();
=======

  NS_ShutdownChainItemPool();
>>>>>>> cf788522
}

void
nsLayoutStatics::AddRef()
{
  NS_ASSERTION(sLayoutStaticRefcnt,
               "nsLayoutStatics already dropped to zero!");

  ++sLayoutStaticRefcnt;
  NS_LOG_ADDREF(&sLayoutStaticRefcnt, sLayoutStaticRefcnt,
                "nsLayoutStatics", 1);
}

void
nsLayoutStatics::Release()
{
  --sLayoutStaticRefcnt;
  NS_LOG_RELEASE(&sLayoutStaticRefcnt, sLayoutStaticRefcnt,
                 "nsLayoutStatics");

  if (!sLayoutStaticRefcnt)
    Shutdown();
}<|MERGE_RESOLUTION|>--- conflicted
+++ resolved
@@ -366,13 +366,10 @@
 #endif
 
   nsXMLHttpRequest::ShutdownACCache();
-<<<<<<< HEAD
   
   nsHtml5Module::ReleaseStatics();
-=======
 
   NS_ShutdownChainItemPool();
->>>>>>> cf788522
 }
 
 void
