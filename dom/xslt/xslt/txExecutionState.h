--- conflicted
+++ resolved
@@ -87,13 +87,8 @@
     public:
         txStylesheet::ImportFrame* mFrame;
         int32_t mModeNsId;
-<<<<<<< HEAD
         RefPtr<nsIAtom> mModeLocalName;
-        txVariableMap* mParams;
-=======
-        nsCOMPtr<nsIAtom> mModeLocalName;
         RefPtr<txParameterMap> mParams;
->>>>>>> abc6376a
     };
 
     // Stack functions
