--- conflicted
+++ resolved
@@ -8,19 +8,13 @@
     'encoder'
 ]
 
-<<<<<<< HEAD
 # Save file size on Fennec until there are active plans to use the decoder there
 if CONFIG['MOZ_BUILD_APP'] != 'mobile/android':
     DIRS += [
         'decoder'
     ]
 
-JS_MODULES_PATH = 'modules/devtools/qrcode'
-
-EXTRA_JS_MODULES += [
-=======
 EXTRA_JS_MODULES.devtools.qrcode += [
->>>>>>> 91d62bf8
     'index.js',
 ]
 
