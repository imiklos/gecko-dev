--- conflicted
+++ resolved
@@ -1,8 +1,4 @@
 {
     "repo": "https://hg.mozilla.org/build/mozharness",
-<<<<<<< HEAD
-    "revision": "5d24cd109af6"
-=======
     "revision": "75c435ef19ca"
->>>>>>> cd1362dd
 }