# To Trigger a clobber replace ALL of the textual description below,
# giving a bug number and a one line description of why a clobber is
# required. Modifying this file will make configure check that a
# clobber has been performed before the build can continue.
#
# MERGE NOTE: When merging two branches that require a CLOBBER, you should
#             merge both CLOBBER descriptions, to ensure that users on
#             both branches correctly see the clobber warning.
#
#                  O   <-- Users coming from both parents need to Clobber
#               /     \
#          O               O
#          |               |
#          O <-- Clobber   O  <-- Clobber
#
# Note: The description below will be part of the error message shown to users.
#
# Modifying this file will now automatically clobber the buildbot machines \o/
#

<<<<<<< HEAD
Bug 947080 - bug 937317 required clobber on windows (relanding).
=======
Bug 933585 - clobber required on windows
>>>>>>> 75caec93
<|MERGE_RESOLUTION|>--- conflicted
+++ resolved
@@ -18,8 +18,4 @@
 # Modifying this file will now automatically clobber the buildbot machines \o/
 #
 
-<<<<<<< HEAD
-Bug 947080 - bug 937317 required clobber on windows (relanding).
-=======
-Bug 933585 - clobber required on windows
->>>>>>> 75caec93
+Bug 933585 - clobber required on windows