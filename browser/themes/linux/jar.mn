# This Source Code Form is subject to the terms of the Mozilla Public
# License, v. 2.0. If a copy of the MPL was not distributed with this
# file, You can obtain one at http://mozilla.org/MPL/2.0/.

browser.jar:
% skin browser classic/1.0 %skin/classic/browser/
% override chrome://global/skin/icons/warning-16.png moz-icon://stock/gtk-dialog-warning?size=menu
  skin/classic/browser/sanitizeDialog.css
* skin/classic/browser/aboutPrivateBrowsing.css
* skin/classic/browser/aboutSessionRestore.css
  skin/classic/browser/aboutSessionRestore-window-icon.png
  skin/classic/browser/aboutCertError.css
  skin/classic/browser/aboutCertError_sectionCollapsed.png
  skin/classic/browser/aboutCertError_sectionCollapsed-rtl.png
  skin/classic/browser/aboutCertError_sectionExpanded.png
  skin/classic/browser/aboutSocialError.css
#ifdef MOZ_SERVICES_SYNC
  skin/classic/browser/aboutSyncTabs.css
#endif
  skin/classic/browser/actionicon-tab.png
  skin/classic/browser/appmenu.png
* skin/classic/browser/browser.css
* skin/classic/browser/browser-lightweightTheme.css
  skin/classic/browser/click-to-play-warning-stripes.png
  skin/classic/browser/customizableui/background-noise-toolbar.png  (customizableui/background-noise-toolbar.png)
  skin/classic/browser/customizableui/customizeMode-gridTexture.png  (customizableui/customizeMode-gridTexture.png)
  skin/classic/browser/customizableui/customizeMode-separatorHorizontal.png  (customizableui/customizeMode-separatorHorizontal.png)
  skin/classic/browser/customizableui/customizeMode-separatorVertical.png  (customizableui/customizeMode-separatorVertical.png)
* skin/classic/browser/engineManager.css
  skin/classic/browser/Geolocation-16.png
  skin/classic/browser/Geolocation-64.png
  skin/classic/browser/Go-arrow.png
  skin/classic/browser/identity.png
  skin/classic/browser/identity-icons-generic.png
  skin/classic/browser/identity-icons-https.png
  skin/classic/browser/identity-icons-https-ev.png
  skin/classic/browser/identity-icons-https-mixed-active.png
  skin/classic/browser/Info.png
  skin/classic/browser/menuPanel.png
  skin/classic/browser/menuPanel-small.png
  skin/classic/browser/mixed-content-blocked-16.png
  skin/classic/browser/mixed-content-blocked-64.png
  skin/classic/browser/monitor.png
  skin/classic/browser/monitor_16-10.png
  skin/classic/browser/notification-16.png
  skin/classic/browser/notification-64.png
* skin/classic/browser/pageInfo.css
  skin/classic/browser/pageInfo.png
  skin/classic/browser/page-livemarks.png
  skin/classic/browser/pluginInstall-16.png
  skin/classic/browser/pluginInstall-64.png
  skin/classic/browser/pointerLock-16.png
  skin/classic/browser/pointerLock-64.png
  skin/classic/browser/Privacy-16.png
  skin/classic/browser/Privacy-48.png
  skin/classic/browser/privatebrowsing-mask.png
  skin/classic/browser/searchbar.css
  skin/classic/browser/Secure.png
  skin/classic/browser/Security-broken.png
  skin/classic/browser/setDesktopBackground.css
  skin/classic/browser/slowStartup-16.png
  skin/classic/browser/Toolbar.png
  skin/classic/browser/Toolbar-small.png
  skin/classic/browser/urlbar-arrow.png
  skin/classic/browser/webRTC-shareDevice-16.png
  skin/classic/browser/webRTC-shareDevice-64.png
  skin/classic/browser/webRTC-sharingDevice-16.png
<<<<<<< HEAD
  skin/classic/browser/downloads/allDownloadsViewOverlay.css   (downloads/allDownloadsViewOverlay.css)
=======
* skin/classic/browser/customizableui/panelUIOverlay.css (customizableui/panelUIOverlay.css)
>>>>>>> 60647c3f
  skin/classic/browser/downloads/buttons.png          (downloads/buttons.png)
  skin/classic/browser/downloads/contentAreaDownloadsView.css  (downloads/contentAreaDownloadsView.css)
  skin/classic/browser/downloads/download-glow.png    (downloads/download-glow.png)
  skin/classic/browser/downloads/download-glow-small.png (downloads/download-glow-small.png)
  skin/classic/browser/downloads/download-notification-finish.png (downloads/download-notification-finish.png)
  skin/classic/browser/downloads/download-notification-start.png (downloads/download-notification-start.png)
  skin/classic/browser/downloads/download-summary.png (downloads/download-summary.png)
  skin/classic/browser/downloads/downloads.css        (downloads/downloads.css)
  skin/classic/browser/downloads/indicator.css        (downloads/indicator.css)
  skin/classic/browser/feeds/feedIcon.png             (feeds/feedIcon.png)
  skin/classic/browser/feeds/feedIcon16.png           (feeds/feedIcon16.png)
  skin/classic/browser/feeds/videoFeedIcon.png        (feeds/feedIcon.png)
  skin/classic/browser/feeds/videoFeedIcon16.png      (feeds/feedIcon16.png)
  skin/classic/browser/feeds/audioFeedIcon.png        (feeds/feedIcon.png)
  skin/classic/browser/feeds/audioFeedIcon16.png      (feeds/feedIcon16.png)
  skin/classic/browser/feeds/subscribe.css            (feeds/subscribe.css)
  skin/classic/browser/feeds/subscribe-ui.css         (feeds/subscribe-ui.css)
  skin/classic/browser/newtab/newTab.css              (newtab/newTab.css)
  skin/classic/browser/newtab/controls.png            (newtab/controls.png)
  skin/classic/browser/newtab/noise.png               (newtab/noise.png)
  skin/classic/browser/places/bookmarksMenu.png       (places/bookmarksMenu.png)
  skin/classic/browser/places/bookmarksToolbar.png    (places/bookmarksToolbar.png)
  skin/classic/browser/places/calendar.png            (places/calendar.png)
* skin/classic/browser/places/editBookmarkOverlay.css (places/editBookmarkOverlay.css)
  skin/classic/browser/places/livemark-item.png       (places/livemark-item.png)
  skin/classic/browser/places/star-icons.png          (places/star-icons.png)
  skin/classic/browser/places/starred48.png           (places/starred48.png)
  skin/classic/browser/places/unstarred48.png         (places/unstarred48.png)
  skin/classic/browser/places/places.css              (places/places.css)
  skin/classic/browser/places/organizer.css           (places/organizer.css)
  skin/classic/browser/places/organizer.xml           (places/organizer.xml)
  skin/classic/browser/places/query.png               (places/query.png)
  skin/classic/browser/places/tag.png                 (places/tag.png)
  skin/classic/browser/places/toolbarDropMarker.png   (places/toolbarDropMarker.png)
  skin/classic/browser/places/unsortedBookmarks.png   (places/unsortedBookmarks.png)
  skin/classic/browser/places/downloads.png           (places/downloads.png)
  skin/classic/browser/preferences/alwaysAsk.png      (preferences/alwaysAsk.png)
  skin/classic/browser/preferences/mail.png           (preferences/mail.png)
  skin/classic/browser/preferences/Options.png        (preferences/Options.png)
#ifdef MOZ_SERVICES_SYNC
  skin/classic/browser/preferences/Options-sync.png   (preferences/Options-sync.png)
#endif
* skin/classic/browser/preferences/preferences.css    (preferences/preferences.css)
  skin/classic/browser/preferences/in-content/preferences.css (preferences/in-content/preferences.css)
  skin/classic/browser/preferences/applications.css   (preferences/applications.css)
  skin/classic/browser/preferences/aboutPermissions.css (preferences/aboutPermissions.css)
  skin/classic/browser/social/services-16.png         (social/services-16.png)
  skin/classic/browser/social/services-64.png         (social/services-64.png)
  skin/classic/browser/social/share-button.png        (social/share-button.png)
  skin/classic/browser/social/share-button-active.png (social/share-button-active.png)
  skin/classic/browser/social/chat-icons.png          (social/chat-icons.png)
  skin/classic/browser/tabbrowser/connecting.png      (tabbrowser/connecting.png)
  skin/classic/browser/tabbrowser/loading.png         (tabbrowser/loading.png)
  skin/classic/browser/tabbrowser/tab.png             (tabbrowser/tab.png)
  skin/classic/browser/tabbrowser/tab-active-middle.png     (tabbrowser/tab-active-middle.png)
  skin/classic/browser/tabbrowser/tab-background-end.png    (tabbrowser/tab-background-end.png)
  skin/classic/browser/tabbrowser/tab-background-middle.png (tabbrowser/tab-background-middle.png)
  skin/classic/browser/tabbrowser/tab-background-start.png  (tabbrowser/tab-background-start.png)
  skin/classic/browser/tabbrowser/tab-overflow-border.png   (tabbrowser/tab-overflow-border.png)
  skin/classic/browser/tabbrowser/tab-stroke-end.png        (tabbrowser/tab-stroke-end.png)
  skin/classic/browser/tabbrowser/tab-stroke-start.png      (tabbrowser/tab-stroke-start.png)
  skin/classic/browser/tabbrowser/tabDragIndicator.png      (tabbrowser/tabDragIndicator.png)
  skin/classic/browser/tabbrowser/tab-separator.png         (tabbrowser/tab-separator.png)
  skin/classic/browser/tabview/edit-light.png         (tabview/edit-light.png)
  skin/classic/browser/tabview/search.png             (tabview/search.png)
  skin/classic/browser/tabview/stack-expander.png     (tabview/stack-expander.png)
  skin/classic/browser/tabview/tabview.png            (tabview/tabview.png)
  skin/classic/browser/tabview/tabview.css            (tabview/tabview.css)
* skin/classic/browser/devtools/common.css            (devtools/common.css)
  skin/classic/browser/devtools/dark-theme.css        (devtools/dark-theme.css)
  skin/classic/browser/devtools/light-theme.css       (devtools/light-theme.css)
  skin/classic/browser/devtools/widgets.css           (devtools/widgets.css)
  skin/classic/browser/devtools/commandline-icon.png  (devtools/commandline-icon.png)
  skin/classic/browser/devtools/command-paintflashing.png  (devtools/command-paintflashing.png)
  skin/classic/browser/devtools/command-responsivemode.png (devtools/command-responsivemode.png)
  skin/classic/browser/devtools/command-scratchpad.png (devtools/command-scratchpad.png)
  skin/classic/browser/devtools/command-tilt.png      (devtools/command-tilt.png)
  skin/classic/browser/devtools/alerticon-warning.png (devtools/alerticon-warning.png)
  skin/classic/browser/devtools/ruleview.css          (devtools/ruleview.css)
* skin/classic/browser/devtools/webconsole.css                  (devtools/webconsole.css)
  skin/classic/browser/devtools/webconsole_networkpanel.css     (devtools/webconsole_networkpanel.css)
  skin/classic/browser/devtools/webconsole.png                  (devtools/webconsole.png)
  skin/classic/browser/devtools/checkbox-dark.png     (devtools/checkbox-dark.png)
  skin/classic/browser/devtools/checkbox-light.png    (devtools/checkbox-light.png)
  skin/classic/browser/devtools/commandline.css              (devtools/commandline.css)
  skin/classic/browser/devtools/markup-view.css      (devtools/markup-view.css)
  skin/classic/browser/devtools/orion.css             (devtools/orion.css)
  skin/classic/browser/devtools/orion-container.css   (devtools/orion-container.css)
  skin/classic/browser/devtools/orion-task.png        (devtools/orion-task.png)
  skin/classic/browser/devtools/orion-breakpoint.png  (devtools/orion-breakpoint.png)
  skin/classic/browser/devtools/orion-debug-location.png (devtools/orion-debug-location.png)
  skin/classic/browser/devtools/breadcrumbs-scrollbutton.png                 (devtools/breadcrumbs-scrollbutton.png)
  skin/classic/browser/devtools/breadcrumbs/ltr-end-pressed.png              (devtools/breadcrumbs/ltr-end-pressed.png)
  skin/classic/browser/devtools/breadcrumbs/ltr-end-selected-pressed.png     (devtools/breadcrumbs/ltr-end-selected-pressed.png)
  skin/classic/browser/devtools/breadcrumbs/ltr-end-selected.png             (devtools/breadcrumbs/ltr-end-selected.png)
  skin/classic/browser/devtools/breadcrumbs/ltr-end.png                      (devtools/breadcrumbs/ltr-end.png)
  skin/classic/browser/devtools/breadcrumbs/ltr-middle-pressed.png           (devtools/breadcrumbs/ltr-middle-pressed.png)
  skin/classic/browser/devtools/breadcrumbs/ltr-middle-selected-pressed.png  (devtools/breadcrumbs/ltr-middle-selected-pressed.png)
  skin/classic/browser/devtools/breadcrumbs/ltr-middle-selected.png          (devtools/breadcrumbs/ltr-middle-selected.png)
  skin/classic/browser/devtools/breadcrumbs/ltr-middle.png                   (devtools/breadcrumbs/ltr-middle.png)
  skin/classic/browser/devtools/breadcrumbs/ltr-start-pressed.png            (devtools/breadcrumbs/ltr-start-pressed.png)
  skin/classic/browser/devtools/breadcrumbs/ltr-start-selected-pressed.png   (devtools/breadcrumbs/ltr-start-selected-pressed.png)
  skin/classic/browser/devtools/breadcrumbs/ltr-start.png                    (devtools/breadcrumbs/ltr-start.png)
  skin/classic/browser/devtools/breadcrumbs/ltr-start-selected.png           (devtools/breadcrumbs/ltr-start-selected.png)
  skin/classic/browser/devtools/breadcrumbs/rtl-end-pressed.png              (devtools/breadcrumbs/rtl-end-pressed.png)
  skin/classic/browser/devtools/breadcrumbs/rtl-end-selected-pressed.png     (devtools/breadcrumbs/rtl-end-selected-pressed.png)
  skin/classic/browser/devtools/breadcrumbs/rtl-end-selected.png             (devtools/breadcrumbs/rtl-end-selected.png)
  skin/classic/browser/devtools/breadcrumbs/rtl-end.png                      (devtools/breadcrumbs/rtl-end.png)
  skin/classic/browser/devtools/breadcrumbs/rtl-middle-pressed.png           (devtools/breadcrumbs/rtl-middle-pressed.png)
  skin/classic/browser/devtools/breadcrumbs/rtl-middle-selected-pressed.png  (devtools/breadcrumbs/rtl-middle-selected-pressed.png)
  skin/classic/browser/devtools/breadcrumbs/rtl-middle-selected.png          (devtools/breadcrumbs/rtl-middle-selected.png)
  skin/classic/browser/devtools/breadcrumbs/rtl-middle.png                   (devtools/breadcrumbs/rtl-middle.png)
  skin/classic/browser/devtools/breadcrumbs/rtl-start-pressed.png            (devtools/breadcrumbs/rtl-start-pressed.png)
  skin/classic/browser/devtools/breadcrumbs/rtl-start-selected-pressed.png   (devtools/breadcrumbs/rtl-start-selected-pressed.png)
  skin/classic/browser/devtools/breadcrumbs/rtl-start.png                    (devtools/breadcrumbs/rtl-start.png)
  skin/classic/browser/devtools/breadcrumbs/rtl-start-selected.png           (devtools/breadcrumbs/rtl-start-selected.png)
  skin/classic/browser/devtools/splitview.css         (devtools/splitview.css)
  skin/classic/browser/devtools/styleeditor.css       (devtools/styleeditor.css)
  skin/classic/browser/devtools/debugger.css          (devtools/debugger.css)
* skin/classic/browser/devtools/profiler.css          (devtools/profiler.css)
  skin/classic/browser/devtools/netmonitor.css        (devtools/netmonitor.css)
* skin/classic/browser/devtools/scratchpad.css        (devtools/scratchpad.css)
  skin/classic/browser/devtools/magnifying-glass.png  (devtools/magnifying-glass.png)
  skin/classic/browser/devtools/option-icon.png       (devtools/option-icon.png)
  skin/classic/browser/devtools/itemToggle.png        (devtools/itemToggle.png)
  skin/classic/browser/devtools/itemArrow-rtl.png     (devtools/itemArrow-rtl.png)
  skin/classic/browser/devtools/itemArrow-ltr.png     (devtools/itemArrow-ltr.png)
  skin/classic/browser/devtools/background-noise-toolbar.png (devtools/background-noise-toolbar.png)
  skin/classic/browser/devtools/inspect-button.png    (devtools/inspect-button.png)
  skin/classic/browser/devtools/dropmarker.png        (devtools/dropmarker.png)
  skin/classic/browser/devtools/layout-background-grid.png (devtools/layout-background-grid.png)
  skin/classic/browser/devtools/layoutview.css        (devtools/layoutview.css)
  skin/classic/browser/devtools/debugger-collapse.png  (devtools/debugger-collapse.png)
  skin/classic/browser/devtools/debugger-expand.png    (devtools/debugger-expand.png)
  skin/classic/browser/devtools/debugger-pause.png     (devtools/debugger-pause.png)
  skin/classic/browser/devtools/debugger-play.png      (devtools/debugger-play.png)
  skin/classic/browser/devtools/debugger-step-in.png   (devtools/debugger-step-in.png)
  skin/classic/browser/devtools/debugger-step-out.png  (devtools/debugger-step-out.png)
  skin/classic/browser/devtools/debugger-step-over.png (devtools/debugger-step-over.png)
  skin/classic/browser/devtools/responsive-se-resizer.png (devtools/responsive-se-resizer.png)
  skin/classic/browser/devtools/responsive-vertical-resizer.png (devtools/responsive-vertical-resizer.png)
  skin/classic/browser/devtools/responsive-background.png (devtools/responsive-background.png)
  skin/classic/browser/devtools/toggle-tools.png          (devtools/toggle-tools.png)
  skin/classic/browser/devtools/dock-bottom.png           (devtools/dock-bottom.png)
  skin/classic/browser/devtools/dock-side.png             (devtools/dock-side.png)
  skin/classic/browser/devtools/floating-scrollbars.css   (devtools/floating-scrollbars.css)
  skin/classic/browser/devtools/floating-scrollbars-light.css (devtools/floating-scrollbars-light.css)
  skin/classic/browser/devtools/inspector.css             (devtools/inspector.css)
  skin/classic/browser/devtools/toolbox.css               (devtools/toolbox.css)
  skin/classic/browser/devtools/tool-options.png          (devtools/tool-options.png)
  skin/classic/browser/devtools/tool-webconsole.png       (devtools/tool-webconsole.png)
  skin/classic/browser/devtools/tool-debugger.png         (devtools/tool-debugger.png)
  skin/classic/browser/devtools/tool-debugger-paused.png  (devtools/tool-debugger-paused.png)
  skin/classic/browser/devtools/tool-inspector.png        (devtools/tool-inspector.png)
  skin/classic/browser/devtools/tool-styleeditor.png      (devtools/tool-styleeditor.png)
  skin/classic/browser/devtools/tool-profiler.png         (devtools/tool-profiler.png)
  skin/classic/browser/devtools/tool-network.png          (devtools/tool-network.png)
  skin/classic/browser/devtools/close.png                 (devtools/close.png)
  skin/classic/browser/devtools/vview-delete.png          (devtools/vview-delete.png)
  skin/classic/browser/devtools/vview-edit.png            (devtools/vview-edit.png)
  skin/classic/browser/devtools/undock.png                (devtools/undock.png)
  skin/classic/browser/devtools/font-inspector.css        (devtools/font-inspector.css)
  skin/classic/browser/devtools/computedview.css          (devtools/computedview.css)
  skin/classic/browser/devtools/arrow-e.png               (devtools/arrow-e.png)
#ifdef MOZ_SERVICES_SYNC
  skin/classic/browser/sync-16-throbber.png
  skin/classic/browser/sync-16.png
  skin/classic/browser/sync-24-throbber.png
  skin/classic/browser/sync-32.png
  skin/classic/browser/sync-bg.png
  skin/classic/browser/sync-128.png
  skin/classic/browser/sync-desktopIcon.png
  skin/classic/browser/sync-mobileIcon.png
  skin/classic/browser/sync-notification-24.png
  skin/classic/browser/syncSetup.css
  skin/classic/browser/syncCommon.css
  skin/classic/browser/syncQuota.css
  skin/classic/browser/syncProgress.css
#endif
  skin/classic/browser/webapps-16.png
  skin/classic/browser/webapps-64.png<|MERGE_RESOLUTION|>--- conflicted
+++ resolved
@@ -65,11 +65,8 @@
   skin/classic/browser/webRTC-shareDevice-16.png
   skin/classic/browser/webRTC-shareDevice-64.png
   skin/classic/browser/webRTC-sharingDevice-16.png
-<<<<<<< HEAD
+* skin/classic/browser/customizableui/panelUIOverlay.css (customizableui/panelUIOverlay.css)
   skin/classic/browser/downloads/allDownloadsViewOverlay.css   (downloads/allDownloadsViewOverlay.css)
-=======
-* skin/classic/browser/customizableui/panelUIOverlay.css (customizableui/panelUIOverlay.css)
->>>>>>> 60647c3f
   skin/classic/browser/downloads/buttons.png          (downloads/buttons.png)
   skin/classic/browser/downloads/contentAreaDownloadsView.css  (downloads/contentAreaDownloadsView.css)
   skin/classic/browser/downloads/download-glow.png    (downloads/download-glow.png)
@@ -95,6 +92,7 @@
   skin/classic/browser/places/calendar.png            (places/calendar.png)
 * skin/classic/browser/places/editBookmarkOverlay.css (places/editBookmarkOverlay.css)
   skin/classic/browser/places/livemark-item.png       (places/livemark-item.png)
+  skin/classic/browser/places/pageStarred.png         (places/pageStarred.png)
   skin/classic/browser/places/star-icons.png          (places/star-icons.png)
   skin/classic/browser/places/starred48.png           (places/starred48.png)
   skin/classic/browser/places/unstarred48.png         (places/unstarred48.png)
@@ -102,6 +100,7 @@
   skin/classic/browser/places/organizer.css           (places/organizer.css)
   skin/classic/browser/places/organizer.xml           (places/organizer.xml)
   skin/classic/browser/places/query.png               (places/query.png)
+  skin/classic/browser/places/starPage.png            (places/starPage.png)
   skin/classic/browser/places/tag.png                 (places/tag.png)
   skin/classic/browser/places/toolbarDropMarker.png   (places/toolbarDropMarker.png)
   skin/classic/browser/places/unsortedBookmarks.png   (places/unsortedBookmarks.png)
